--- conflicted
+++ resolved
@@ -52,13 +52,10 @@
 	channelServiceAddress    = "test-nc-kn-channel.test-namespace.svc.cluster.local"
 )
 
-<<<<<<< HEAD
-=======
 var (
 	finalizeEvent = Eventf(corev1.EventTypeNormal, "FinalizerUpdate", `Updated "`+ncName+`" finalizers`)
 )
 
->>>>>>> 3878356f
 func init() {
 	// Add types to scheme
 	_ = v1alpha1.AddToScheme(scheme.Scheme)
@@ -297,19 +294,11 @@
 	defer logtesting.ClearAll()
 
 	table.Test(t, reconciletesting.MakeFactory(func(ctx context.Context, listers *reconciletesting.Listers) controller.Reconciler {
-<<<<<<< HEAD
-		return &Reconciler{
-=======
 		r := &Reconciler{
->>>>>>> 3878356f
 			dispatcherNamespace:      testNS,
 			dispatcherDeploymentName: dispatcherDeploymentName,
 			dispatcherServiceName:    dispatcherServiceName,
 			natsschannelLister:       listers.GetNatssChannelLister(),
-<<<<<<< HEAD
-			natssClientSet:           fakeclientset.Get(ctx),
-=======
->>>>>>> 3878356f
 			kubeClientSet:            fakekubeclient.Get(ctx),
 			deploymentLister:         listers.GetDeploymentLister(),
 			serviceLister:            listers.GetServiceLister(),
