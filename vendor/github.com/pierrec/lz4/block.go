package lz4

import (
	"encoding/binary"
	"math/bits"
	"sync"
)

// blockHash hashes the lower 6 bytes into a value < htSize.
func blockHash(x uint64) uint32 {
	const prime6bytes = 227718039650203
	return uint32(((x << (64 - 48)) * prime6bytes) >> (64 - hashLog))
}

// CompressBlockBound returns the maximum size of a given buffer of size n, when not compressible.
func CompressBlockBound(n int) int {
	return n + n/255 + 16
}

// UncompressBlock uncompresses the source buffer into the destination one,
// and returns the uncompressed size.
//
// The destination buffer must be sized appropriately.
//
// An error is returned if the source data is invalid or the destination buffer is too small.
func UncompressBlock(src, dst []byte) (int, error) {
	if len(src) == 0 {
		return 0, nil
	}
	if di := decodeBlock(dst, src); di >= 0 {
		return di, nil
	}
	return 0, ErrInvalidSourceShortBuffer
}

// CompressBlock compresses the source buffer into the destination one.
// This is the fast version of LZ4 compression and also the default one.
//
// The argument hashTable is scratch space for a hash table used by the
// compressor. If provided, it should have length at least 1<<16. If it is
// shorter (or nil), CompressBlock allocates its own hash table.
//
// The size of the compressed data is returned.
//
// If the destination buffer size is lower than CompressBlockBound and
// the compressed size is 0 and no error, then the data is incompressible.
//
// An error is returned if the destination buffer is too small.
func CompressBlock(src, dst []byte, hashTable []int) (_ int, err error) {
<<<<<<< HEAD
=======
	if len(hashTable) < htSize {
		return 0, fmt.Errorf("hash table too small, should be at least %d in size", htSize)
	}
>>>>>>> f626c6e6
	defer recoverBlock(&err)

	// Return 0, nil only if the destination buffer size is < CompressBlockBound.
	isNotCompressible := len(dst) < CompressBlockBound(len(src))

	// adaptSkipLog sets how quickly the compressor begins skipping blocks when data is incompressible.
	// This significantly speeds up incompressible data and usually has very small impact on compression.
	// bytes to skip =  1 + (bytes since last match >> adaptSkipLog)
	const adaptSkipLog = 7
<<<<<<< HEAD
	if len(hashTable) < htSize {
		htIface := htPool.Get()
		defer htPool.Put(htIface)
		hashTable = (*(htIface).(*[htSize]int))[:]
=======
	sn, dn := len(src)-mfLimit, len(dst)
	if sn <= 0 || dn == 0 {
		return 0, nil
>>>>>>> f626c6e6
	}
	// Prove to the compiler the table has at least htSize elements.
	// The compiler can see that "uint32() >> hashShift" cannot be out of bounds.
	hashTable = hashTable[:htSize]

	// si: Current position of the search.
	// anchor: Position of the current literals.
	var si, di, anchor int
<<<<<<< HEAD
	sn := len(src) - mfLimit
	if sn <= 0 {
		goto lastLiterals
	}
=======
>>>>>>> f626c6e6

	// Fast scan strategy: the hash table only stores the last 4 bytes sequences.
	for si < sn {
		// Hash the next 6 bytes (sequence)...
		match := binary.LittleEndian.Uint64(src[si:])
		h := blockHash(match)
		h2 := blockHash(match >> 8)

		// We check a match at s, s+1 and s+2 and pick the first one we get.
		// Checking 3 only requires us to load the source one.
		ref := hashTable[h]
		ref2 := hashTable[h2]
		hashTable[h] = si
		hashTable[h2] = si + 1
		offset := si - ref

		// If offset <= 0 we got an old entry in the hash table.
		if offset <= 0 || offset >= winSize || // Out of window.
			uint32(match) != binary.LittleEndian.Uint32(src[ref:]) { // Hash collision on different matches.
			// No match. Start calculating another hash.
			// The processor can usually do this out-of-order.
			h = blockHash(match >> 16)
			ref = hashTable[h]

			// Check the second match at si+1
			si += 1
			offset = si - ref2

			if offset <= 0 || offset >= winSize ||
				uint32(match>>8) != binary.LittleEndian.Uint32(src[ref2:]) {
				// No match. Check the third match at si+2
				si += 1
				offset = si - ref
				hashTable[h] = si

				if offset <= 0 || offset >= winSize ||
					uint32(match>>16) != binary.LittleEndian.Uint32(src[ref:]) {
					// Skip one extra byte (at si+3) before we check 3 matches again.
					si += 2 + (si-anchor)>>adaptSkipLog
					continue
				}
			}
		}

		// Match found.
		lLen := si - anchor // Literal length.
		// We already matched 4 bytes.
		mLen := 4

		// Extend backwards if we can, reducing literals.
		tOff := si - offset - 1
		for lLen > 0 && tOff >= 0 && src[si-1] == src[tOff] {
			si--
			tOff--
			lLen--
			mLen++
		}

		// Add the match length, so we continue search at the end.
		// Use mLen to store the offset base.
		si, mLen = si+mLen, si+minMatch

		// Find the longest match by looking by batches of 8 bytes.
		for si+8 < sn {
			x := binary.LittleEndian.Uint64(src[si:]) ^ binary.LittleEndian.Uint64(src[si-offset:])
			if x == 0 {
				si += 8
			} else {
				// Stop is first non-zero byte.
				si += bits.TrailingZeros64(x) >> 3
				break
			}
		}

		mLen = si - mLen
		if mLen < 0xF {
			dst[di] = byte(mLen)
		} else {
			dst[di] = 0xF
		}

		// Encode literals length.
		if lLen < 0xF {
			dst[di] |= byte(lLen << 4)
		} else {
			dst[di] |= 0xF0
			di++
			l := lLen - 0xF
			for ; l >= 0xFF; l -= 0xFF {
				dst[di] = 0xFF
				di++
			}
			dst[di] = byte(l)
		}
		di++

		// Literals.
		copy(dst[di:di+lLen], src[anchor:anchor+lLen])
		di += lLen + 2
		anchor = si

		// Encode offset.
		_ = dst[di] // Bound check elimination.
		dst[di-2], dst[di-1] = byte(offset), byte(offset>>8)

		// Encode match length part 2.
		if mLen >= 0xF {
			for mLen -= 0xF; mLen >= 0xFF; mLen -= 0xFF {
				dst[di] = 0xFF
				di++
			}
			dst[di] = byte(mLen)
			di++
		}
		// Check if we can load next values.
		if si >= sn {
			break
		}
		// Hash match end-2
		h = blockHash(binary.LittleEndian.Uint64(src[si-2:]))
		hashTable[h] = si - 2
	}

lastLiterals:
	if isNotCompressible && anchor == 0 {
		// Incompressible.
		return 0, nil
	}

	// Last literals.
	lLen := len(src) - anchor
	if lLen < 0xF {
		dst[di] = byte(lLen << 4)
	} else {
		dst[di] = 0xF0
		di++
		for lLen -= 0xF; lLen >= 0xFF; lLen -= 0xFF {
			dst[di] = 0xFF
			di++
		}
		dst[di] = byte(lLen)
	}
	di++

	// Write the last literals.
	if isNotCompressible && di >= anchor {
		// Incompressible.
		return 0, nil
	}
	di += copy(dst[di:di+len(src)-anchor], src[anchor:])
	return di, nil
}

// Pool of hash tables for CompressBlock.
var htPool = sync.Pool{
	New: func() interface{} {
		return new([htSize]int)
	},
}

// blockHash hashes 4 bytes into a value < winSize.
func blockHashHC(x uint32) uint32 {
	const hasher uint32 = 2654435761 // Knuth multiplicative hash.
	return x * hasher >> (32 - winSizeLog)
}

// CompressBlockHC compresses the source buffer src into the destination dst
// with max search depth (use 0 or negative value for no max).
//
// CompressBlockHC compression ratio is better than CompressBlock but it is also slower.
//
// The size of the compressed data is returned.
//
// If the destination buffer size is lower than CompressBlockBound and
// the compressed size is 0 and no error, then the data is incompressible.
//
// An error is returned if the destination buffer is too small.
func CompressBlockHC(src, dst []byte, depth int) (_ int, err error) {
	defer recoverBlock(&err)

	// Return 0, nil only if the destination buffer size is < CompressBlockBound.
	isNotCompressible := len(dst) < CompressBlockBound(len(src))

	// adaptSkipLog sets how quickly the compressor begins skipping blocks when data is incompressible.
	// This significantly speeds up incompressible data and usually has very small impact on compression.
	// bytes to skip =  1 + (bytes since last match >> adaptSkipLog)
	const adaptSkipLog = 7

<<<<<<< HEAD
	var si, di, anchor int
=======
	sn, dn := len(src)-mfLimit, len(dst)
	if sn <= 0 || dn == 0 {
		return 0, nil
	}
	var si, di int
>>>>>>> f626c6e6

	// hashTable: stores the last position found for a given hash
	// chainTable: stores previous positions for a given hash
	var hashTable, chainTable [winSize]int

	if depth <= 0 {
		depth = winSize
	}

	sn := len(src) - mfLimit
	if sn <= 0 {
		goto lastLiterals
	}

	for si < sn {
		// Hash the next 4 bytes (sequence).
		match := binary.LittleEndian.Uint32(src[si:])
		h := blockHashHC(match)

		// Follow the chain until out of window and give the longest match.
		mLen := 0
		offset := 0
		for next, try := hashTable[h], depth; try > 0 && next > 0 && si-next < winSize; next = chainTable[next&winMask] {
			// The first (mLen==0) or next byte (mLen>=minMatch) at current match length
			// must match to improve on the match length.
			if src[next+mLen] != src[si+mLen] {
				continue
			}
			ml := 0
			// Compare the current position with a previous with the same hash.
			for ml < sn-si {
				x := binary.LittleEndian.Uint64(src[next+ml:]) ^ binary.LittleEndian.Uint64(src[si+ml:])
				if x == 0 {
					ml += 8
				} else {
					// Stop is first non-zero byte.
					ml += bits.TrailingZeros64(x) >> 3
					break
				}
			}
			if ml < minMatch || ml <= mLen {
				// Match too small (<minMath) or smaller than the current match.
				continue
			}
			// Found a longer match, keep its position and length.
			mLen = ml
			offset = si - next
			// Try another previous position with the same hash.
			try--
		}
		chainTable[si&winMask] = hashTable[h]
		hashTable[h] = si

		// No match found.
		if mLen == 0 {
			si += 1 + (si-anchor)>>adaptSkipLog
			continue
		}

		// Match found.
		// Update hash/chain tables with overlapping bytes:
		// si already hashed, add everything from si+1 up to the match length.
		winStart := si + 1
		if ws := si + mLen - winSize; ws > winStart {
			winStart = ws
		}
		for si, ml := winStart, si+mLen; si < ml; {
			match >>= 8
			match |= uint32(src[si+3]) << 24
			h := blockHashHC(match)
			chainTable[si&winMask] = hashTable[h]
			hashTable[h] = si
			si++
		}

		lLen := si - anchor
		si += mLen
		mLen -= minMatch // Match length does not include minMatch.

		if mLen < 0xF {
			dst[di] = byte(mLen)
		} else {
			dst[di] = 0xF
		}

		// Encode literals length.
		if lLen < 0xF {
			dst[di] |= byte(lLen << 4)
		} else {
			dst[di] |= 0xF0
			di++
			l := lLen - 0xF
			for ; l >= 0xFF; l -= 0xFF {
				dst[di] = 0xFF
				di++
			}
			dst[di] = byte(l)
		}
		di++

		// Literals.
		copy(dst[di:di+lLen], src[anchor:anchor+lLen])
		di += lLen
		anchor = si

		// Encode offset.
		di += 2
		dst[di-2], dst[di-1] = byte(offset), byte(offset>>8)

		// Encode match length part 2.
		if mLen >= 0xF {
			for mLen -= 0xF; mLen >= 0xFF; mLen -= 0xFF {
				dst[di] = 0xFF
				di++
			}
			dst[di] = byte(mLen)
			di++
		}
	}

	if isNotCompressible && anchor == 0 {
		// Incompressible.
		return 0, nil
	}

	// Last literals.
lastLiterals:
	lLen := len(src) - anchor
	if lLen < 0xF {
		dst[di] = byte(lLen << 4)
	} else {
		dst[di] = 0xF0
		di++
		lLen -= 0xF
		for ; lLen >= 0xFF; lLen -= 0xFF {
			dst[di] = 0xFF
			di++
		}
		dst[di] = byte(lLen)
	}
	di++

	// Write the last literals.
	if isNotCompressible && di >= anchor {
		// Incompressible.
		return 0, nil
	}
	di += copy(dst[di:di+len(src)-anchor], src[anchor:])
	return di, nil
}<|MERGE_RESOLUTION|>--- conflicted
+++ resolved
@@ -2,8 +2,8 @@
 
 import (
 	"encoding/binary"
+	"fmt"
 	"math/bits"
-	"sync"
 )
 
 // blockHash hashes the lower 6 bytes into a value < htSize.
@@ -35,43 +35,24 @@
 
 // CompressBlock compresses the source buffer into the destination one.
 // This is the fast version of LZ4 compression and also the default one.
-//
-// The argument hashTable is scratch space for a hash table used by the
-// compressor. If provided, it should have length at least 1<<16. If it is
-// shorter (or nil), CompressBlock allocates its own hash table.
-//
-// The size of the compressed data is returned.
-//
-// If the destination buffer size is lower than CompressBlockBound and
-// the compressed size is 0 and no error, then the data is incompressible.
+// The size of hashTable must be at least 64Kb.
+//
+// The size of the compressed data is returned. If it is 0 and no error, then the data is incompressible.
 //
 // An error is returned if the destination buffer is too small.
 func CompressBlock(src, dst []byte, hashTable []int) (_ int, err error) {
-<<<<<<< HEAD
-=======
 	if len(hashTable) < htSize {
 		return 0, fmt.Errorf("hash table too small, should be at least %d in size", htSize)
 	}
->>>>>>> f626c6e6
 	defer recoverBlock(&err)
 
-	// Return 0, nil only if the destination buffer size is < CompressBlockBound.
-	isNotCompressible := len(dst) < CompressBlockBound(len(src))
-
 	// adaptSkipLog sets how quickly the compressor begins skipping blocks when data is incompressible.
-	// This significantly speeds up incompressible data and usually has very small impact on compression.
+	// This significantly speeds up incompressible data and usually has very small impact on compresssion.
 	// bytes to skip =  1 + (bytes since last match >> adaptSkipLog)
 	const adaptSkipLog = 7
-<<<<<<< HEAD
-	if len(hashTable) < htSize {
-		htIface := htPool.Get()
-		defer htPool.Put(htIface)
-		hashTable = (*(htIface).(*[htSize]int))[:]
-=======
 	sn, dn := len(src)-mfLimit, len(dst)
 	if sn <= 0 || dn == 0 {
 		return 0, nil
->>>>>>> f626c6e6
 	}
 	// Prove to the compiler the table has at least htSize elements.
 	// The compiler can see that "uint32() >> hashShift" cannot be out of bounds.
@@ -80,13 +61,6 @@
 	// si: Current position of the search.
 	// anchor: Position of the current literals.
 	var si, di, anchor int
-<<<<<<< HEAD
-	sn := len(src) - mfLimit
-	if sn <= 0 {
-		goto lastLiterals
-	}
-=======
->>>>>>> f626c6e6
 
 	// Fast scan strategy: the hash table only stores the last 4 bytes sequences.
 	for si < sn {
@@ -210,8 +184,7 @@
 		hashTable[h] = si - 2
 	}
 
-lastLiterals:
-	if isNotCompressible && anchor == 0 {
+	if anchor == 0 {
 		// Incompressible.
 		return 0, nil
 	}
@@ -232,19 +205,12 @@
 	di++
 
 	// Write the last literals.
-	if isNotCompressible && di >= anchor {
+	if di >= anchor {
 		// Incompressible.
 		return 0, nil
 	}
 	di += copy(dst[di:di+len(src)-anchor], src[anchor:])
 	return di, nil
-}
-
-// Pool of hash tables for CompressBlock.
-var htPool = sync.Pool{
-	New: func() interface{} {
-		return new([htSize]int)
-	},
 }
 
 // blockHash hashes 4 bytes into a value < winSize.
@@ -258,32 +224,22 @@
 //
 // CompressBlockHC compression ratio is better than CompressBlock but it is also slower.
 //
-// The size of the compressed data is returned.
-//
-// If the destination buffer size is lower than CompressBlockBound and
-// the compressed size is 0 and no error, then the data is incompressible.
+// The size of the compressed data is returned. If it is 0 and no error, then the data is not compressible.
 //
 // An error is returned if the destination buffer is too small.
 func CompressBlockHC(src, dst []byte, depth int) (_ int, err error) {
 	defer recoverBlock(&err)
 
-	// Return 0, nil only if the destination buffer size is < CompressBlockBound.
-	isNotCompressible := len(dst) < CompressBlockBound(len(src))
-
 	// adaptSkipLog sets how quickly the compressor begins skipping blocks when data is incompressible.
-	// This significantly speeds up incompressible data and usually has very small impact on compression.
+	// This significantly speeds up incompressible data and usually has very small impact on compresssion.
 	// bytes to skip =  1 + (bytes since last match >> adaptSkipLog)
 	const adaptSkipLog = 7
 
-<<<<<<< HEAD
-	var si, di, anchor int
-=======
 	sn, dn := len(src)-mfLimit, len(dst)
 	if sn <= 0 || dn == 0 {
 		return 0, nil
 	}
 	var si, di int
->>>>>>> f626c6e6
 
 	// hashTable: stores the last position found for a given hash
 	// chainTable: stores previous positions for a given hash
@@ -293,11 +249,7 @@
 		depth = winSize
 	}
 
-	sn := len(src) - mfLimit
-	if sn <= 0 {
-		goto lastLiterals
-	}
-
+	anchor := si
 	for si < sn {
 		// Hash the next 4 bytes (sequence).
 		match := binary.LittleEndian.Uint32(src[si:])
@@ -404,13 +356,12 @@
 		}
 	}
 
-	if isNotCompressible && anchor == 0 {
+	if anchor == 0 {
 		// Incompressible.
 		return 0, nil
 	}
 
 	// Last literals.
-lastLiterals:
 	lLen := len(src) - anchor
 	if lLen < 0xF {
 		dst[di] = byte(lLen << 4)
@@ -427,7 +378,7 @@
 	di++
 
 	// Write the last literals.
-	if isNotCompressible && di >= anchor {
+	if di >= anchor {
 		// Incompressible.
 		return 0, nil
 	}
