/*
Copyright 2017 The Knative Authors

Licensed under the Apache License, Version 2.0 (the "License");
you may not use this file except in compliance with the License.
You may obtain a copy of the License at

    http://www.apache.org/licenses/LICENSE-2.0

Unless required by applicable law or agreed to in writing, software
distributed under the License is distributed on an "AS IS" BASIS,
WITHOUT WARRANTIES OR CONDITIONS OF ANY KIND, either express or implied.
See the License for the specific language governing permissions and
limitations under the License.
*/

package webhook

import (
	"bytes"
	"context"
	"crypto/tls"
	"crypto/x509"
	"encoding/json"
	"errors"
	"fmt"
	"net/http"
	"sort"
	"strings"
	"time"

	"go.uber.org/zap"

	"github.com/knative/pkg/apis"
	"github.com/knative/pkg/apis/duck"
	"github.com/knative/pkg/kmp"
	"github.com/knative/pkg/logging"
	"github.com/knative/pkg/logging/logkey"

	"github.com/markbates/inflect"
	"github.com/mattbaird/jsonpatch"
	admissionv1beta1 "k8s.io/api/admission/v1beta1"
	admissionregistrationv1beta1 "k8s.io/api/admissionregistration/v1beta1"
	appsv1 "k8s.io/api/apps/v1"
	corev1 "k8s.io/api/core/v1"
	apierrors "k8s.io/apimachinery/pkg/api/errors"
	metav1 "k8s.io/apimachinery/pkg/apis/meta/v1"
	"k8s.io/apimachinery/pkg/runtime"
	"k8s.io/apimachinery/pkg/runtime/schema"
	"k8s.io/client-go/kubernetes"
	clientadmissionregistrationv1beta1 "k8s.io/client-go/kubernetes/typed/admissionregistration/v1beta1"
)

const (
	secretServerKey  = "server-key.pem"
	secretServerCert = "server-cert.pem"
	secretCACert     = "ca-cert.pem"
)

var (
	deploymentKind      = appsv1.SchemeGroupVersion.WithKind("Deployment")
	errMissingNewObject = errors.New("the new object may not be nil")
)

// ControllerOptions contains the configuration for the webhook
type ControllerOptions struct {
	// WebhookName is the name of the webhook we create to handle
	// mutations before they get stored in the storage.
	WebhookName string

	// ServiceName is the service name of the webhook.
	ServiceName string

	// DeploymentName is the service name of the webhook.
	DeploymentName string

	// SecretName is the name of k8s secret that contains the webhook
	// server key/cert and corresponding CA cert that signed them. The
	// server key/cert are used to serve the webhook and the CA cert
	// is provided to k8s apiserver during admission controller
	// registration.
	SecretName string

	// Namespace is the namespace in which everything above lives.
	Namespace string

	// Port where the webhook is served. Per k8s admission
	// registration requirements this should be 443 unless there is
	// only a single port for the service.
	Port int

	// RegistrationDelay controls how long admission registration
	// occurs after the webhook is started. This is used to avoid
	// potential races where registration completes and k8s apiserver
	// invokes the webhook before the HTTP server is started.
	RegistrationDelay time.Duration

	// ClientAuthType declares the policy the webhook server will follow for
	// TLS Client Authentication.
	// The default value is tls.NoClientCert.
	ClientAuth tls.ClientAuthType
}

// ResourceCallback defines a signature for resource specific (Route, Configuration, etc.)
// handlers that can validate and mutate an object. If non-nil error is returned, object creation
// is denied. Mutations should be appended to the patches operations.
type ResourceCallback func(patches *[]jsonpatch.JsonPatchOperation, old GenericCRD, new GenericCRD) error

// ResourceDefaulter defines a signature for resource specific (Route, Configuration, etc.)
// handlers that can set defaults on an object. If non-nil error is returned, object creation
// is denied. Mutations should be appended to the patches operations.
type ResourceDefaulter func(patches *[]jsonpatch.JsonPatchOperation, crd GenericCRD) error

// AdmissionController implements the external admission webhook for validation of
// pilot configuration.
type AdmissionController struct {
	Client   kubernetes.Interface
	Options  ControllerOptions
	Handlers map[schema.GroupVersionKind]GenericCRD
	Logger   *zap.SugaredLogger

	WithContext           func(context.Context) context.Context
	DisallowUnknownFields bool
}

func nop(ctx context.Context) context.Context {
	return ctx
}

// GenericCRD is the interface definition that allows us to perform the generic
// CRD actions like deciding whether to increment generation and so forth.
type GenericCRD interface {
	apis.Defaultable
	apis.Validatable
	runtime.Object
}

// GetAPIServerExtensionCACert gets the Kubernetes aggregate apiserver
// client CA cert used by validator.
//
// NOTE: this certificate is provided kubernetes. We do not control
// its name or location.
func getAPIServerExtensionCACert(cl kubernetes.Interface) ([]byte, error) {
	const name = "extension-apiserver-authentication"
	c, err := cl.CoreV1().ConfigMaps(metav1.NamespaceSystem).Get(name, metav1.GetOptions{})
	if err != nil {
		return nil, err
	}
	const caFileName = "requestheader-client-ca-file"
	pem, ok := c.Data[caFileName]
	if !ok {
		return nil, fmt.Errorf("cannot find %s in ConfigMap %s: ConfigMap.Data is %#v", caFileName, name, c.Data)
	}
	return []byte(pem), nil
}

// MakeTLSConfig makes a TLS configuration suitable for use with the server
func makeTLSConfig(serverCert, serverKey, caCert []byte, clientAuthType tls.ClientAuthType) (*tls.Config, error) {
	caCertPool := x509.NewCertPool()
	caCertPool.AppendCertsFromPEM(caCert)
	cert, err := tls.X509KeyPair(serverCert, serverKey)
	if err != nil {
		return nil, err
	}
	return &tls.Config{
		Certificates: []tls.Certificate{cert},
		ClientCAs:    caCertPool,
		ClientAuth:   clientAuthType,
	}, nil
}

func getOrGenerateKeyCertsFromSecret(ctx context.Context, client kubernetes.Interface,
	options *ControllerOptions) (serverKey, serverCert, caCert []byte, err error) {
	logger := logging.FromContext(ctx)
	secret, err := client.CoreV1().Secrets(options.Namespace).Get(options.SecretName, metav1.GetOptions{})
	if err != nil {
		if !apierrors.IsNotFound(err) {
			return nil, nil, nil, err
		}
		logger.Info("Did not find existing secret, creating one")
		newSecret, err := generateSecret(ctx, options)
		if err != nil {
			return nil, nil, nil, err
		}
		secret, err = client.CoreV1().Secrets(newSecret.Namespace).Create(newSecret)
		if err != nil && !apierrors.IsAlreadyExists(err) {
			return nil, nil, nil, err
		}
		// Ok, so something else might have created, try fetching it one more time
		secret, err = client.CoreV1().Secrets(options.Namespace).Get(options.SecretName, metav1.GetOptions{})
		if err != nil {
			return nil, nil, nil, err
		}
	}

	var ok bool
	if serverKey, ok = secret.Data[secretServerKey]; !ok {
		return nil, nil, nil, errors.New("server key missing")
	}
	if serverCert, ok = secret.Data[secretServerCert]; !ok {
		return nil, nil, nil, errors.New("server cert missing")
	}
	if caCert, ok = secret.Data[secretCACert]; !ok {
		return nil, nil, nil, errors.New("ca cert missing")
	}
	return serverKey, serverCert, caCert, nil
}

// validate checks whether "new" and "old" implement HasImmutableFields and checks them,
// it then delegates validation to apis.Validatable on "new".
func validate(ctx context.Context, old, new GenericCRD) error {
	if old != nil {
		// Copy the old object and set defaults so that we don't reject our own
		// defaulting done earlier in the webhook.
		old = old.DeepCopyObject().(GenericCRD)
<<<<<<< HEAD
		// TODO(mattmoor): Plumb through a real context
		old.SetDefaults(context.TODO())

		immutableOld, ok := old.(apis.Immutable)
		if !ok {
			return fmt.Errorf("unexpected type mismatch %T vs. %T", old, new)
		}
		// TODO(mattmoor): Plumb through a real context
		if err := immutableNew.CheckImmutableFields(context.TODO(), immutableOld); err != nil {
			return err
=======
		old.SetDefaults(ctx)

		ctx = apis.WithinUpdate(ctx, old)

		// TODO(mattmoor): Remove this.
		if immutableNew, ok := new.(apis.Immutable); ok {
			immutableOld, ok := old.(apis.Immutable)
			if !ok {
				return fmt.Errorf("unexpected type mismatch %T vs. %T", old, new)
			}
			if err := immutableNew.CheckImmutableFields(ctx, immutableOld); err != nil {
				return err
			}
>>>>>>> 94702a0c
		}
	} else {
		ctx = apis.WithinCreate(ctx)
	}

	// Can't just `return new.Validate()` because it doesn't properly nil-check.
<<<<<<< HEAD
	// TODO(mattmoor): Plumb through a real context
	if err := new.Validate(context.TODO()); err != nil {
=======
	if err := new.Validate(ctx); err != nil {
>>>>>>> 94702a0c
		return err
	}
	return nil
}

<<<<<<< HEAD
func setAnnotations(patches duck.JSONPatch, new, old GenericCRD, ui *authenticationv1.UserInfo) (duck.JSONPatch, error) {
	// Nowhere to set the annotations.
	if new == nil {
		return patches, nil
	}
	na, ok := new.(apis.Annotatable)
	if !ok {
		return patches, nil
	}
	var oa apis.Annotatable
	if old != nil {
		oa = old.(apis.Annotatable)
	}
	b, a := new.DeepCopyObject().(apis.Annotatable), na

	// TODO(mattmoor): Plumb through a real context
	a.AnnotateUserInfo(context.TODO(), oa, ui)
	patch, err := duck.CreatePatch(b, a)
	if err != nil {
		return nil, err
	}
	return append(patches, patch...), nil
}

=======
>>>>>>> 94702a0c
// setDefaults simply leverages apis.Defaultable to set defaults.
func setDefaults(ctx context.Context, patches duck.JSONPatch, crd GenericCRD) (duck.JSONPatch, error) {
	before, after := crd.DeepCopyObject(), crd
<<<<<<< HEAD
	// TODO(mattmoor): Plumb through a real context
	after.SetDefaults(context.TODO())
=======
	after.SetDefaults(ctx)
>>>>>>> 94702a0c

	patch, err := duck.CreatePatch(before, after)
	if err != nil {
		return nil, err
	}

	return append(patches, patch...), nil
}

func configureCerts(ctx context.Context, client kubernetes.Interface, options *ControllerOptions) (*tls.Config, []byte, error) {
	var apiServerCACert []byte
	if options.ClientAuth >= tls.VerifyClientCertIfGiven {
		var err error
		apiServerCACert, err = getAPIServerExtensionCACert(client)
		if err != nil {
			return nil, nil, err
		}
	}

	serverKey, serverCert, caCert, err := getOrGenerateKeyCertsFromSecret(ctx, client, options)
	if err != nil {
		return nil, nil, err
	}
	tlsConfig, err := makeTLSConfig(serverCert, serverKey, apiServerCACert, options.ClientAuth)
	if err != nil {
		return nil, nil, err
	}
	return tlsConfig, caCert, nil
}

// Run implements the admission controller run loop.
func (ac *AdmissionController) Run(stop <-chan struct{}) error {
	logger := ac.Logger
	ctx := logging.WithLogger(context.TODO(), logger)
	tlsConfig, caCert, err := configureCerts(ctx, ac.Client, &ac.Options)
	if err != nil {
		logger.Errorw("could not configure admission webhook certs", zap.Error(err))
		return err
	}

	server := &http.Server{
		Handler:   ac,
		Addr:      fmt.Sprintf(":%v", ac.Options.Port),
		TLSConfig: tlsConfig,
	}

	logger.Info("Found certificates for webhook...")
	if ac.Options.RegistrationDelay != 0 {
		logger.Infof("Delaying admission webhook registration for %v", ac.Options.RegistrationDelay)
	}

	select {
	case <-time.After(ac.Options.RegistrationDelay):
		cl := ac.Client.AdmissionregistrationV1beta1().MutatingWebhookConfigurations()
		if err := ac.register(ctx, cl, caCert); err != nil {
			logger.Errorw("failed to register webhook", zap.Error(err))
			return err
		}
		logger.Info("Successfully registered webhook")
	case <-stop:
		return nil
	}

	serverBootstrapErrCh := make(chan struct{})
	go func() {
		if err := server.ListenAndServeTLS("", ""); err != nil {
			logger.Errorw("ListenAndServeTLS for admission webhook returned error", zap.Error(err))
			close(serverBootstrapErrCh)
		}
	}()

	select {
	case <-stop:
		return server.Close()
	case <-serverBootstrapErrCh:
		return errors.New("webhook server bootstrap failed")
	}
}

// Register registers the external admission webhook for pilot
// configuration types.
func (ac *AdmissionController) register(
	ctx context.Context, client clientadmissionregistrationv1beta1.MutatingWebhookConfigurationInterface, caCert []byte) error { // nolint: lll
	logger := logging.FromContext(ctx)
	failurePolicy := admissionregistrationv1beta1.Fail

	var rules []admissionregistrationv1beta1.RuleWithOperations
	for gvk := range ac.Handlers {
		plural := strings.ToLower(inflect.Pluralize(gvk.Kind))

		rules = append(rules, admissionregistrationv1beta1.RuleWithOperations{
			Operations: []admissionregistrationv1beta1.OperationType{
				admissionregistrationv1beta1.Create,
				admissionregistrationv1beta1.Update,
			},
			Rule: admissionregistrationv1beta1.Rule{
				APIGroups:   []string{gvk.Group},
				APIVersions: []string{gvk.Version},
				Resources:   []string{plural},
			},
		})
	}

	// Sort the rules by Group, Version, Kind so that things are deterministically ordered.
	sort.Slice(rules, func(i, j int) bool {
		lhs, rhs := rules[i], rules[j]
		if lhs.APIGroups[0] != rhs.APIGroups[0] {
			return lhs.APIGroups[0] < rhs.APIGroups[0]
		}
		if lhs.APIVersions[0] != rhs.APIVersions[0] {
			return lhs.APIVersions[0] < rhs.APIVersions[0]
		}
		return lhs.Resources[0] < rhs.Resources[0]
	})

	webhook := &admissionregistrationv1beta1.MutatingWebhookConfiguration{
		ObjectMeta: metav1.ObjectMeta{
			Name: ac.Options.WebhookName,
		},
		Webhooks: []admissionregistrationv1beta1.Webhook{{
			Name:  ac.Options.WebhookName,
			Rules: rules,
			ClientConfig: admissionregistrationv1beta1.WebhookClientConfig{
				Service: &admissionregistrationv1beta1.ServiceReference{
					Namespace: ac.Options.Namespace,
					Name:      ac.Options.ServiceName,
				},
				CABundle: caCert,
			},
			FailurePolicy: &failurePolicy,
		}},
	}

	// Set the owner to our deployment.
	deployment, err := ac.Client.Apps().Deployments(ac.Options.Namespace).Get(ac.Options.DeploymentName, metav1.GetOptions{})
	if err != nil {
		return fmt.Errorf("failed to fetch our deployment: %v", err)
	}
	deploymentRef := metav1.NewControllerRef(deployment, deploymentKind)
	webhook.OwnerReferences = append(webhook.OwnerReferences, *deploymentRef)

	// Try to create the webhook and if it already exists validate webhook rules.
	_, err = client.Create(webhook)
	if err != nil {
		if !apierrors.IsAlreadyExists(err) {
			return fmt.Errorf("failed to create a webhook: %v", err)
		}
		logger.Info("Webhook already exists")
		configuredWebhook, err := client.Get(ac.Options.WebhookName, metav1.GetOptions{})
		if err != nil {
			return fmt.Errorf("error retrieving webhook: %v", err)
		}
		if ok, err := kmp.SafeEqual(configuredWebhook.Webhooks, webhook.Webhooks); err != nil {
			return fmt.Errorf("error diffing webhooks: %v", err)
		} else if !ok {
			logger.Info("Updating webhook")
			// Set the ResourceVersion as required by update.
			webhook.ObjectMeta.ResourceVersion = configuredWebhook.ObjectMeta.ResourceVersion
			if _, err := client.Update(webhook); err != nil {
				return fmt.Errorf("failed to update webhook: %s", err)
			}
		} else {
			logger.Info("Webhook is already valid")
		}
	} else {
		logger.Info("Created a webhook")
	}
	return nil
}

// ServeHTTP implements the external admission webhook for mutating
// serving resources.
func (ac *AdmissionController) ServeHTTP(w http.ResponseWriter, r *http.Request) {
	logger := ac.Logger
	logger.Infof("Webhook ServeHTTP request=%#v", r)

	// Verify the content type is accurate.
	contentType := r.Header.Get("Content-Type")
	if contentType != "application/json" {
		http.Error(w, "invalid Content-Type, want `application/json`", http.StatusUnsupportedMediaType)
		return
	}

	var review admissionv1beta1.AdmissionReview
	if err := json.NewDecoder(r.Body).Decode(&review); err != nil {
		http.Error(w, fmt.Sprintf("could not decode body: %v", err), http.StatusBadRequest)
		return
	}

	logger = logger.With(
		zap.String(logkey.Kind, fmt.Sprint(review.Request.Kind)),
		zap.String(logkey.Namespace, review.Request.Namespace),
		zap.String(logkey.Name, review.Request.Name),
		zap.String(logkey.Operation, fmt.Sprint(review.Request.Operation)),
		zap.String(logkey.Resource, fmt.Sprint(review.Request.Resource)),
		zap.String(logkey.SubResource, fmt.Sprint(review.Request.SubResource)),
		zap.String(logkey.UserInfo, fmt.Sprint(review.Request.UserInfo)))
	ctx := logging.WithLogger(r.Context(), logger)

	if ac.WithContext != nil {
		ctx = ac.WithContext(ctx)
	}

	reviewResponse := ac.admit(ctx, review.Request)
	var response admissionv1beta1.AdmissionReview
	if reviewResponse != nil {
		response.Response = reviewResponse
		response.Response.UID = review.Request.UID
	}

	logger.Infof("AdmissionReview for %#v: %s/%s response=%#v",
		review.Request.Kind, review.Request.Namespace, review.Request.Name, reviewResponse)

	if err := json.NewEncoder(w).Encode(response); err != nil {
		http.Error(w, fmt.Sprintf("could encode response: %v", err), http.StatusInternalServerError)
		return
	}
}

func makeErrorStatus(reason string, args ...interface{}) *admissionv1beta1.AdmissionResponse {
	result := apierrors.NewBadRequest(fmt.Sprintf(reason, args...)).Status()
	return &admissionv1beta1.AdmissionResponse{
		Result:  &result,
		Allowed: false,
	}
}

func (ac *AdmissionController) admit(ctx context.Context, request *admissionv1beta1.AdmissionRequest) *admissionv1beta1.AdmissionResponse {
	logger := logging.FromContext(ctx)
	switch request.Operation {
	case admissionv1beta1.Create, admissionv1beta1.Update:
	default:
		logger.Infof("Unhandled webhook operation, letting it through %v", request.Operation)
		return &admissionv1beta1.AdmissionResponse{Allowed: true}
	}

	patchBytes, err := ac.mutate(ctx, request)
	if err != nil {
		return makeErrorStatus("mutation failed: %v", err)
	}
	logger.Infof("Kind: %q PatchBytes: %v", request.Kind, string(patchBytes))

	return &admissionv1beta1.AdmissionResponse{
		Patch:   patchBytes,
		Allowed: true,
		PatchType: func() *admissionv1beta1.PatchType {
			pt := admissionv1beta1.PatchTypeJSONPatch
			return &pt
		}(),
	}
}

func (ac *AdmissionController) mutate(ctx context.Context, req *admissionv1beta1.AdmissionRequest) ([]byte, error) {
	kind := req.Kind
	newBytes := req.Object.Raw
	oldBytes := req.OldObject.Raw
	// Why, oh why are these different types...
	gvk := schema.GroupVersionKind{
		Group:   kind.Group,
		Version: kind.Version,
		Kind:    kind.Kind,
	}

	logger := logging.FromContext(ctx)
	handler, ok := ac.Handlers[gvk]
	if !ok {
		logger.Errorf("Unhandled kind: %v", gvk)
		return nil, fmt.Errorf("unhandled kind: %v", gvk)
	}

	// nil values denote absence of `old` (create) or `new` (delete) objects.
	var oldObj, newObj GenericCRD

	if len(newBytes) != 0 {
		newObj = handler.DeepCopyObject().(GenericCRD)
		newDecoder := json.NewDecoder(bytes.NewBuffer(newBytes))
		if ac.DisallowUnknownFields {
			newDecoder.DisallowUnknownFields()
		}
		if err := newDecoder.Decode(&newObj); err != nil {
			return nil, fmt.Errorf("cannot decode incoming new object: %v", err)
		}
	}
	if len(oldBytes) != 0 {
		oldObj = handler.DeepCopyObject().(GenericCRD)
		oldDecoder := json.NewDecoder(bytes.NewBuffer(oldBytes))
		if ac.DisallowUnknownFields {
			oldDecoder.DisallowUnknownFields()
		}
		if err := oldDecoder.Decode(&oldObj); err != nil {
			return nil, fmt.Errorf("cannot decode incoming old object: %v", err)
		}
	}
	var patches duck.JSONPatch

	var err error
	// Skip this step if the type we're dealing with is a duck type, since it is inherently
	// incomplete and this will patch away all of the unspecified fields.
	if _, ok := newObj.(duck.Populatable); !ok {
		// Add these before defaulting fields, otherwise defaulting may cause an illegal patch
		// because it expects the round tripped through Golang fields to be present already.
		rtp, err := roundTripPatch(newBytes, newObj)
		if err != nil {
			return nil, fmt.Errorf("cannot create patch for round tripped newBytes: %v", err)
		}
		patches = append(patches, rtp...)
	}

	ctx = apis.WithUserInfo(ctx, &req.UserInfo)
	if patches, err = setDefaults(ctx, patches, newObj); err != nil {
		logger.Errorw("Failed the resource specific defaulter", zap.Error(err))
		// Return the error message as-is to give the defaulter callback
		// discretion over (our portion of) the message that the user sees.
		return nil, err
	}

	// None of the validators will accept a nil value for newObj.
	if newObj == nil {
		return nil, errMissingNewObject
	}
	if err := validate(ctx, oldObj, newObj); err != nil {
		logger.Errorw("Failed the resource specific validation", zap.Error(err))
		// Return the error message as-is to give the validation callback
		// discretion over (our portion of) the message that the user sees.
		return nil, err
	}
	return json.Marshal(patches)
}

// roundTripPatch generates the JSONPatch that corresponds to round tripping the given bytes through
// the Golang type (JSON -> Golang type -> JSON). Because it is not always true that
// bytes == json.Marshal(json.Unmarshal(bytes)).
//
// For example, if bytes did not contain a 'spec' field and the Golang type specifies its 'spec'
// field without omitempty, then by round tripping through the Golang type, we would have added
// `'spec': {}`.
func roundTripPatch(bytes []byte, unmarshalled interface{}) (duck.JSONPatch, error) {
	if unmarshalled == nil {
		return duck.JSONPatch{}, nil
	}
	marshaledBytes, err := json.Marshal(unmarshalled)
	if err != nil {
		return nil, fmt.Errorf("cannot marshal interface: %v", err)
	}
	return jsonpatch.CreatePatch(bytes, marshaledBytes)
}

func generateSecret(ctx context.Context, options *ControllerOptions) (*corev1.Secret, error) {
	serverKey, serverCert, caCert, err := CreateCerts(ctx, options.ServiceName, options.Namespace)
	if err != nil {
		return nil, err
	}
	return &corev1.Secret{
		ObjectMeta: metav1.ObjectMeta{
			Name:      options.SecretName,
			Namespace: options.Namespace,
		},
		Data: map[string][]byte{
			secretServerKey:  serverKey,
			secretServerCert: serverCert,
			secretCACert:     caCert,
		},
	}, nil
}<|MERGE_RESOLUTION|>--- conflicted
+++ resolved
@@ -206,30 +206,12 @@
 	return serverKey, serverCert, caCert, nil
 }
 
-// validate checks whether "new" and "old" implement HasImmutableFields and checks them,
-// it then delegates validation to apis.Validatable on "new".
-func validate(ctx context.Context, old, new GenericCRD) error {
-	if old != nil {
-		// Copy the old object and set defaults so that we don't reject our own
-		// defaulting done earlier in the webhook.
-		old = old.DeepCopyObject().(GenericCRD)
-<<<<<<< HEAD
-		// TODO(mattmoor): Plumb through a real context
-		old.SetDefaults(context.TODO())
-
-		immutableOld, ok := old.(apis.Immutable)
-		if !ok {
-			return fmt.Errorf("unexpected type mismatch %T vs. %T", old, new)
-		}
-		// TODO(mattmoor): Plumb through a real context
-		if err := immutableNew.CheckImmutableFields(context.TODO(), immutableOld); err != nil {
-			return err
-=======
-		old.SetDefaults(ctx)
-
-		ctx = apis.WithinUpdate(ctx, old)
-
-		// TODO(mattmoor): Remove this.
+// validate performs validation on the provided "new" CRD.
+// For legacy purposes, this also does apis.Immutable validation,
+// which is deprecated and will be removed in a future release.
+func validate(ctx context.Context, new GenericCRD) error {
+	if apis.IsInUpdate(ctx) {
+		old := apis.GetBaseline(ctx)
 		if immutableNew, ok := new.(apis.Immutable); ok {
 			immutableOld, ok := old.(apis.Immutable)
 			if !ok {
@@ -238,60 +220,20 @@
 			if err := immutableNew.CheckImmutableFields(ctx, immutableOld); err != nil {
 				return err
 			}
->>>>>>> 94702a0c
-		}
-	} else {
-		ctx = apis.WithinCreate(ctx)
+		}
 	}
 
 	// Can't just `return new.Validate()` because it doesn't properly nil-check.
-<<<<<<< HEAD
-	// TODO(mattmoor): Plumb through a real context
-	if err := new.Validate(context.TODO()); err != nil {
-=======
 	if err := new.Validate(ctx); err != nil {
->>>>>>> 94702a0c
 		return err
 	}
 	return nil
 }
 
-<<<<<<< HEAD
-func setAnnotations(patches duck.JSONPatch, new, old GenericCRD, ui *authenticationv1.UserInfo) (duck.JSONPatch, error) {
-	// Nowhere to set the annotations.
-	if new == nil {
-		return patches, nil
-	}
-	na, ok := new.(apis.Annotatable)
-	if !ok {
-		return patches, nil
-	}
-	var oa apis.Annotatable
-	if old != nil {
-		oa = old.(apis.Annotatable)
-	}
-	b, a := new.DeepCopyObject().(apis.Annotatable), na
-
-	// TODO(mattmoor): Plumb through a real context
-	a.AnnotateUserInfo(context.TODO(), oa, ui)
-	patch, err := duck.CreatePatch(b, a)
-	if err != nil {
-		return nil, err
-	}
-	return append(patches, patch...), nil
-}
-
-=======
->>>>>>> 94702a0c
 // setDefaults simply leverages apis.Defaultable to set defaults.
 func setDefaults(ctx context.Context, patches duck.JSONPatch, crd GenericCRD) (duck.JSONPatch, error) {
 	before, after := crd.DeepCopyObject(), crd
-<<<<<<< HEAD
-	// TODO(mattmoor): Plumb through a real context
-	after.SetDefaults(context.TODO())
-=======
 	after.SetDefaults(ctx)
->>>>>>> 94702a0c
 
 	patch, err := duck.CreatePatch(before, after)
 	if err != nil {
@@ -600,7 +542,20 @@
 		patches = append(patches, rtp...)
 	}
 
+	// Set up the context for defaulting and validation
+	if oldObj != nil {
+		// Copy the old object and set defaults so that we don't reject our own
+		// defaulting done earlier in the webhook.
+		oldObj = oldObj.DeepCopyObject().(GenericCRD)
+		oldObj.SetDefaults(ctx)
+
+		ctx = apis.WithinUpdate(ctx, oldObj)
+	} else {
+		ctx = apis.WithinCreate(ctx)
+	}
 	ctx = apis.WithUserInfo(ctx, &req.UserInfo)
+
+	// Default the new object.
 	if patches, err = setDefaults(ctx, patches, newObj); err != nil {
 		logger.Errorw("Failed the resource specific defaulter", zap.Error(err))
 		// Return the error message as-is to give the defaulter callback
@@ -612,7 +567,7 @@
 	if newObj == nil {
 		return nil, errMissingNewObject
 	}
-	if err := validate(ctx, oldObj, newObj); err != nil {
+	if err := validate(ctx, newObj); err != nil {
 		logger.Errorw("Failed the resource specific validation", zap.Error(err))
 		// Return the error message as-is to give the validation callback
 		// discretion over (our portion of) the message that the user sees.
