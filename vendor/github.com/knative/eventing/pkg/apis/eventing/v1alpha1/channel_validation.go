/*
Copyright 2018 The Knative Authors

Licensed under the Apache License, Version 2.0 (the "License");
you may not use this file except in compliance with the License.
You may obtain a copy of the License at

    http://www.apache.org/licenses/LICENSE-2.0

Unless required by applicable law or agreed to in writing, software
distributed under the License is distributed on an "AS IS" BASIS,
WITHOUT WARRANTIES OR CONDITIONS OF ANY KIND, either express or implied.
See the License for the specific language governing permissions and
limitations under the License.
*/

package v1alpha1

import (
	"context"
	"fmt"

	"github.com/google/go-cmp/cmp"
	"github.com/google/go-cmp/cmp/cmpopts"
	"github.com/knative/pkg/apis"
)

func (c *Channel) Validate(ctx context.Context) *apis.FieldError {
	return c.Spec.Validate(ctx).ViaField("spec")
}

func (cs *ChannelSpec) Validate(ctx context.Context) *apis.FieldError {
	var errs *apis.FieldError
	if cs.Provisioner == nil {
		errs = errs.Also(apis.ErrMissingField("provisioner"))
	}

	if cs.Subscribable != nil {
		for i, subscriber := range cs.Subscribable.Subscribers {
			if subscriber.ReplyURI == "" && subscriber.SubscriberURI == "" {
				fe := apis.ErrMissingField("replyURI", "subscriberURI")
				fe.Details = "expected at least one of, got none"
				errs = errs.Also(fe.ViaField(fmt.Sprintf("subscriber[%d]", i)).ViaField("subscribable"))
			}
		}
	}

	return errs
}

<<<<<<< HEAD
func (current *Channel) CheckImmutableFields(ctx context.Context, og apis.Immutable) *apis.FieldError {
=======
func (c *Channel) CheckImmutableFields(ctx context.Context, og apis.Immutable) *apis.FieldError {
>>>>>>> 94702a0c
	if og == nil {
		return nil
	}
	original, ok := og.(*Channel)
	if !ok {
		return &apis.FieldError{Message: "The provided resource was not a Channel"}
	}
	ignoreArguments := cmpopts.IgnoreFields(ChannelSpec{}, "Arguments", "Subscribable")
	if diff := cmp.Diff(original.Spec, c.Spec, ignoreArguments); diff != "" {
		return &apis.FieldError{
			Message: "Immutable fields changed",
			Paths:   []string{"spec.provisioner"},
		}
	}
	return nil
}<|MERGE_RESOLUTION|>--- conflicted
+++ resolved
@@ -20,9 +20,9 @@
 	"context"
 	"fmt"
 
-	"github.com/google/go-cmp/cmp"
 	"github.com/google/go-cmp/cmp/cmpopts"
 	"github.com/knative/pkg/apis"
+	"github.com/knative/pkg/kmp"
 )
 
 func (c *Channel) Validate(ctx context.Context) *apis.FieldError {
@@ -48,11 +48,7 @@
 	return errs
 }
 
-<<<<<<< HEAD
-func (current *Channel) CheckImmutableFields(ctx context.Context, og apis.Immutable) *apis.FieldError {
-=======
 func (c *Channel) CheckImmutableFields(ctx context.Context, og apis.Immutable) *apis.FieldError {
->>>>>>> 94702a0c
 	if og == nil {
 		return nil
 	}
@@ -61,7 +57,13 @@
 		return &apis.FieldError{Message: "The provided resource was not a Channel"}
 	}
 	ignoreArguments := cmpopts.IgnoreFields(ChannelSpec{}, "Arguments", "Subscribable")
-	if diff := cmp.Diff(original.Spec, c.Spec, ignoreArguments); diff != "" {
+	if diff, err := kmp.ShortDiff(original.Spec, c.Spec, ignoreArguments); err != nil {
+		return &apis.FieldError{
+			Message: "Failed to diff Channel",
+			Paths:   []string{"spec"},
+			Details: err.Error(),
+		}
+	} else if diff != "" {
 		return &apis.FieldError{
 			Message: "Immutable fields changed",
 			Paths:   []string{"spec.provisioner"},
