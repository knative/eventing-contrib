/*
Copyright 2018 The Knative Authors

Licensed under the Apache License, Version 2.0 (the "License");
you may not use this file except in compliance with the License.
You may obtain a copy of the License at

    http://www.apache.org/licenses/LICENSE-2.0

Unless required by applicable law or agreed to in writing, software
distributed under the License is distributed on an "AS IS" BASIS,
WITHOUT WARRANTIES OR CONDITIONS OF ANY KIND, either express or implied.
See the License for the specific language governing permissions and
limitations under the License.
*/

package v1alpha1

<<<<<<< HEAD
import "context"

const (
	// defaultTimeoutSeconds will be set if timeoutSeconds not specified.
	defaultTimeoutSeconds = 5 * 60
=======
import (
	"context"

	corev1 "k8s.io/api/core/v1"

	"github.com/knative/serving/pkg/apis/config"
>>>>>>> 94702a0c
)

func (r *Revision) SetDefaults(ctx context.Context) {
	r.Spec.SetDefaults(ctx)
}

func (rs *RevisionSpec) SetDefaults(ctx context.Context) {
<<<<<<< HEAD
=======
	cfg := config.FromContextOrDefaults(ctx)

>>>>>>> 94702a0c
	// When ConcurrencyModel is specified but ContainerConcurrency
	// is not (0), use the ConcurrencyModel value.
	if rs.DeprecatedConcurrencyModel == RevisionRequestConcurrencyModelSingle && rs.ContainerConcurrency == 0 {
		rs.ContainerConcurrency = 1
	}

	if rs.TimeoutSeconds == 0 {
		rs.TimeoutSeconds = cfg.Defaults.RevisionTimeoutSeconds
	}

	if rs.Container.Resources.Requests == nil {
		rs.Container.Resources.Requests = corev1.ResourceList{}
	}
	if _, ok := rs.Container.Resources.Requests[corev1.ResourceCPU]; !ok {
		rs.Container.Resources.Requests[corev1.ResourceCPU] = cfg.Defaults.RevisionCPURequest
	}

	vms := rs.Container.VolumeMounts
	for i := range vms {
		vms[i].ReadOnly = true
	}
}<|MERGE_RESOLUTION|>--- conflicted
+++ resolved
@@ -16,20 +16,12 @@
 
 package v1alpha1
 
-<<<<<<< HEAD
-import "context"
-
-const (
-	// defaultTimeoutSeconds will be set if timeoutSeconds not specified.
-	defaultTimeoutSeconds = 5 * 60
-=======
 import (
 	"context"
 
 	corev1 "k8s.io/api/core/v1"
 
 	"github.com/knative/serving/pkg/apis/config"
->>>>>>> 94702a0c
 )
 
 func (r *Revision) SetDefaults(ctx context.Context) {
@@ -37,11 +29,8 @@
 }
 
 func (rs *RevisionSpec) SetDefaults(ctx context.Context) {
-<<<<<<< HEAD
-=======
 	cfg := config.FromContextOrDefaults(ctx)
 
->>>>>>> 94702a0c
 	// When ConcurrencyModel is specified but ContainerConcurrency
 	// is not (0), use the ConcurrencyModel value.
 	if rs.DeprecatedConcurrencyModel == RevisionRequestConcurrencyModelSingle && rs.ContainerConcurrency == 0 {
