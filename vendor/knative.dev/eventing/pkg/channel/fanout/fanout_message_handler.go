--- conflicted
+++ resolved
@@ -161,13 +161,8 @@
 		reply = sub.ReplyURI.URL()
 	}
 	var deadLetter *url.URL
-<<<<<<< HEAD
-	if sub.DeadLetterSinkURI != nil {
-		deadLetter = sub.DeadLetterSinkURI.URL()
-=======
 	if sub.Delivery != nil && sub.Delivery.DeadLetterSink != nil && sub.Delivery.DeadLetterSink.URI != nil {
 		deadLetter = sub.Delivery.DeadLetterSink.URI.URL()
->>>>>>> 98cfa38a
 	}
 	return f.dispatcher.DispatchMessage(ctx, message, additionalHeaders, destination, reply, deadLetter)
 }