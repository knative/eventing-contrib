--- conflicted
+++ resolved
@@ -95,19 +95,11 @@
 
 	pkgTest.WaitForAllPodsRunning(clients.Kube, testNamespace)
 
-<<<<<<< HEAD
-	err = pkgTest.WaitForLogContent(clients.Kube, routeName, "user-container", pkgTest.Flags.Namespace, "Created container")
-	if err != nil {
-		t.Fatalf("Events for container created not received: %v", err)
-	}
-	err = pkgTest.WaitForLogContent(clients.Kube, routeName, "user-container", pkgTest.Flags.Namespace, "Started container")
-=======
 	err = pkgTest.WaitForLogContent(clients.Kube, routeName, "user-container", testNamespace, "Created container")
 	if err != nil {
 		t.Fatalf("Events for container created not received: %v", err)
 	}
 	err = pkgTest.WaitForLogContent(clients.Kube, routeName, "user-container", testNamespace, "Started container")
->>>>>>> b3559a8a
 	if err != nil {
 		t.Fatalf("Events for container started not received: %v", err)
 	}
