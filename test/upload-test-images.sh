#!/usr/bin/env bash
#
# Copyright 2018 The Knative Authors
#
# Licensed under the Apache License, Version 2.0 (the "License");
# you may not use this file except in compliance with the License.
# You may obtain a copy of the License at
#
#     https://www.apache.org/licenses/LICENSE-2.0
#
# Unless required by applicable law or agreed to in writing, software
# distributed under the License is distributed on an "AS IS" BASIS,
# WITHOUT WARRANTIES OR CONDITIONS OF ANY KIND, either express or implied.
# See the License for the specific language governing permissions and
# limitations under the License.

set -o errexit

<<<<<<< HEAD
function upload_test_images() {
  echo ">> Publishing test images"
  local image_dirs="$(find $(dirname $0)/test_images -mindepth 1 -maxdepth 1 -type d)"
  local docker_tag=$1

  for image_dir in ${image_dirs}; do
      local image="github.com/knative/eventing-sources/test/test_images/$(basename ${image_dir})"
      ko publish -P ${image}
      if [ -n "$docker_tag" ]; then
          image=$KO_DOCKER_REPO/${image}
          local digest=$(gcloud container images list-tags --filter="tags:latest" --format='get(digest)' ${image})
          echo "Tagging ${image}@${digest} with $docker_tag"
          gcloud -q container images add-tag ${image}@${digest} ${image}:$docker_tag
      fi
  done
}

: ${DOCKER_REPO_OVERRIDE:?"You must set 'DOCKER_REPO_OVERRIDE', see DEVELOPMENT.md"}

export KO_DOCKER_REPO=${DOCKER_REPO_OVERRIDE}
=======
: ${KO_DOCKER_REPO:?"You must set 'KO_DOCKER_REPO', see DEVELOPMENT.md"}

IMAGE_PATHS_FILE="$(dirname $0)/image_paths.txt"
DOCKER_TAG=$1
>>>>>>> 0c1c5457

upload_test_images $@<|MERGE_RESOLUTION|>--- conflicted
+++ resolved
@@ -16,7 +16,6 @@
 
 set -o errexit
 
-<<<<<<< HEAD
 function upload_test_images() {
   echo ">> Publishing test images"
   local image_dirs="$(find $(dirname $0)/test_images -mindepth 1 -maxdepth 1 -type d)"
@@ -34,14 +33,6 @@
   done
 }
 
-: ${DOCKER_REPO_OVERRIDE:?"You must set 'DOCKER_REPO_OVERRIDE', see DEVELOPMENT.md"}
-
-export KO_DOCKER_REPO=${DOCKER_REPO_OVERRIDE}
-=======
 : ${KO_DOCKER_REPO:?"You must set 'KO_DOCKER_REPO', see DEVELOPMENT.md"}
 
-IMAGE_PATHS_FILE="$(dirname $0)/image_paths.txt"
-DOCKER_TAG=$1
->>>>>>> 0c1c5457
-
 upload_test_images $@