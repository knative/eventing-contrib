--- conflicted
+++ resolved
@@ -355,18 +355,9 @@
 func (r *reconciler) newEventTypeReconcilerArgs(source *sourcesv1alpha1.GitHubSource) *EventTypeReconcilerArgs {
 	specs := make([]eventingv1alpha1.EventTypeSpec, 0)
 	for _, et := range source.Spec.EventTypes {
-<<<<<<< HEAD
-		arg := &eventtype.EventTypeArgs{
-			Type:   fmt.Sprintf("%s.%s", sourcesv1alpha1.GitHubSourceEventTypePrefix, et),
-			Source: fmt.Sprintf("%s/%s", sourcesv1alpha1.GitHubSourceEventSourcePrefix, source.Spec.OwnerAndRepository),
-=======
 		spec := eventingv1alpha1.EventTypeSpec{
-			Type: sourcesv1alpha1.GetGitHubSourceEventType(et),
-			// Using the owner and repository as source.
-			// This should match what is populated in the adapter. It currently doesn't
-			// TODO change it in both places once we agree on source and subject.
-			Source: source.Spec.OwnerAndRepository,
->>>>>>> 0472ba12
+			Type:   sourcesv1alpha1.GitHubEventType(et),
+			Source: sourcesv1alpha1.GitHubEventSource(source.Spec.OwnerAndRepository),
 			Broker: source.Spec.Sink.Name,
 		}
 		specs = append(specs, spec)
