apiVersion: rbac.authorization.k8s.io/v1
kind: ClusterRole
metadata:
  creationTimestamp: null
  name: manager-role
rules:
- apiGroups:
  - apps
  resources:
  - deployments
  verbs:
  - get
  - list
  - watch
  - create
  - update
  - patch
  - delete
- apiGroups:
  - sources.eventing.knative.dev
  resources:
  - containersources
  verbs:
  - get
  - list
  - watch
  - create
  - update
  - patch
  - delete
- apiGroups:
  - serving.knative.dev
  resources:
  - services
  verbs:
  - get
  - list
  - watch
- apiGroups:
  - eventing.knative.dev
  resources:
  - channels
  verbs:
  - get
  - list
  - watch
- apiGroups:
<<<<<<< HEAD
=======
  - sources.eventing.knative.dev
  resources:
  - kuberneteseventsources
  verbs:
  - get
  - list
  - watch
  - create
  - update
  - patch
  - delete
- apiGroups:
>>>>>>> 58dd271c
  - sources.eventing.knative.dev
  resources:
  - containersources
  verbs:
  - get
  - list
  - watch
  - create
  - update
  - patch
  - delete
- apiGroups:
  - ""
  resources:
  - events
  verbs:
  - get
  - list
  - watch
  - create
  - update
  - patch
  - delete<|MERGE_RESOLUTION|>--- conflicted
+++ resolved
@@ -45,8 +45,6 @@
   - list
   - watch
 - apiGroups:
-<<<<<<< HEAD
-=======
   - sources.eventing.knative.dev
   resources:
   - kuberneteseventsources
@@ -59,7 +57,6 @@
   - patch
   - delete
 - apiGroups:
->>>>>>> 58dd271c
   - sources.eventing.knative.dev
   resources:
   - containersources
