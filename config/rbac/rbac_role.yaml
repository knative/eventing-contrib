--- conflicted
+++ resolved
@@ -5,11 +5,6 @@
   name: manager-role
 rules:
 - apiGroups:
-<<<<<<< HEAD
-  - sources.eventing.knative.dev
-  resources:
-  - kuberneteseventsources
-=======
   - apps
   resources:
   - deployments
@@ -25,13 +20,10 @@
   - serving.knative.dev
   resources:
   - services
->>>>>>> 206f1b47
   verbs:
   - get
   - list
   - watch
-<<<<<<< HEAD
-=======
 - apiGroups:
   - sources.eventing.knative.dev
   resources:
@@ -40,7 +32,18 @@
   - get
   - list
   - watch
->>>>>>> 206f1b47
+  - create
+  - update
+  - patch
+  - delete
+- apiGroups:
+  - sources.eventing.knative.dev
+  resources:
+  - kuberneteseventsources
+  verbs:
+  - get
+  - list
+  - watch
   - create
   - update
   - patch
