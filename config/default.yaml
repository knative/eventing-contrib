apiVersion: v1
kind: Namespace
metadata:
  labels:
    controller-tools.k8s.io: "1.0"
  name: knative-sources
---
apiVersion: apiextensions.k8s.io/v1beta1
kind: CustomResourceDefinition
metadata:
  creationTimestamp: null
  labels:
    controller-tools.k8s.io: "1.0"
    eventing.knative: source
  name: containersources.sources.eventing.knative.dev
spec:
  group: sources.eventing.knative.dev
  names:
    categories:
    - all
    - knative
    - eventing
    - sources
    kind: ContainerSource
    plural: containersources
  scope: Namespaced
  validation:
    openAPIV3Schema:
      properties:
        apiVersion:
          type: string
        kind:
          type: string
        metadata:
          type: object
        spec:
          properties:
            args:
              items:
                type: string
              type: array
            image:
              minLength: 1
              type: string
            sink:
              type: object
          type: object
        status:
          properties:
            conditions:
              items:
                properties:
                  lastTransitionTime:
                    type: string
                  message:
                    type: string
                  reason:
                    type: string
                  status:
                    type: string
                  type:
                    type: string
                required:
                - type
                - status
                type: object
              type: array
            sinkUri:
              type: string
          type: object
      type: object
  version: v1alpha1
status:
  acceptedNames:
    kind: ""
    plural: ""
  conditions: null
  storedVersions: null
---
apiVersion: apiextensions.k8s.io/v1beta1
kind: CustomResourceDefinition
metadata:
  creationTimestamp: null
  labels:
    controller-tools.k8s.io: "1.0"
  name: kuberneteseventsources.sources.eventing.knative.dev
spec:
  group: sources.eventing.knative.dev
  names:
    kind: KubernetesEventSource
    plural: kuberneteseventsources
  scope: Namespaced
  validation:
    openAPIV3Schema:
      properties:
        apiVersion:
          type: string
        kind:
          type: string
        metadata:
          type: object
        spec:
          properties:
            sink:
              type: object
          type: object
        status:
          properties:
            conditions:
              items:
                properties:
                  lastTransitionTime:
                    type: string
                  message:
                    type: string
                  reason:
                    type: string
                  status:
                    type: string
                  type:
                    type: string
                required:
                - type
                - status
                type: object
              type: array
            sinkUri:
              type: string
          type: object
      type: object
  version: v1alpha1
status:
  acceptedNames:
    kind: ""
    plural: ""
  conditions: null
  storedVersions: null
---
apiVersion: rbac.authorization.k8s.io/v1
kind: ClusterRole
metadata:
  creationTimestamp: null
  name: manager-role
rules:
- apiGroups:
  - apps
  resources:
  - deployments
  verbs:
  - get
  - list
  - watch
  - create
  - update
  - patch
  - delete
- apiGroups:
  - sources.eventing.knative.dev
  resources:
  - containersources
  verbs:
  - get
  - list
  - watch
  - create
  - update
  - patch
  - delete
- apiGroups:
  - serving.knative.dev
  resources:
  - services
  verbs:
  - get
  - list
  - watch
- apiGroups:
  - eventing.knative.dev
  resources:
  - channels
  verbs:
  - get
  - list
  - watch
- apiGroups:
<<<<<<< HEAD
=======
  - sources.eventing.knative.dev
  resources:
  - kuberneteseventsources
  verbs:
  - get
  - list
  - watch
  - create
  - update
  - patch
  - delete
- apiGroups:
>>>>>>> 58dd271c
  - sources.eventing.knative.dev
  resources:
  - containersources
  verbs:
  - get
  - list
  - watch
  - create
  - update
  - patch
  - delete
- apiGroups:
  - ""
  resources:
  - events
  verbs:
  - get
  - list
  - watch
  - create
  - update
  - patch
  - delete
---
apiVersion: rbac.authorization.k8s.io/v1
kind: ClusterRoleBinding
metadata:
  creationTimestamp: null
  name: manager-rolebinding
roleRef:
  apiGroup: rbac.authorization.k8s.io
  kind: ClusterRole
  name: manager-role
subjects:
- kind: ServiceAccount
  name: default
  namespace: knative-sources
---
apiVersion: v1
kind: Service
metadata:
  labels:
    control-plane: controller-manager
    controller-tools.k8s.io: "1.0"
  name: controller-manager-service
  namespace: knative-sources
spec:
  ports:
  - port: 443
  selector:
    control-plane: controller-manager
    controller-tools.k8s.io: "1.0"
---
apiVersion: apps/v1
kind: StatefulSet
metadata:
  labels:
    control-plane: controller-manager
    controller-tools.k8s.io: "1.0"
  name: controller-manager
  namespace: knative-sources
spec:
  selector:
    matchLabels:
      control-plane: controller-manager
      controller-tools.k8s.io: "1.0"
  serviceName: controller-manager-service
  template:
    metadata:
      labels:
        control-plane: controller-manager
        controller-tools.k8s.io: "1.0"
    spec:
      containers:
      - env:
        - name: K8S_RA_IMAGE
          value: github.com/knative/eventing-sources/cmd/kuberneteseventsource/
        image: github.com/knative/eventing-sources/cmd/manager/
        name: manager
        resources:
          limits:
            cpu: 100m
            memory: 30Mi
          requests:
            cpu: 100m
            memory: 20Mi
      terminationGracePeriodSeconds: 10<|MERGE_RESOLUTION|>--- conflicted
+++ resolved
@@ -183,8 +183,6 @@
   - list
   - watch
 - apiGroups:
-<<<<<<< HEAD
-=======
   - sources.eventing.knative.dev
   resources:
   - kuberneteseventsources
@@ -197,7 +195,6 @@
   - patch
   - delete
 - apiGroups:
->>>>>>> 58dd271c
   - sources.eventing.knative.dev
   resources:
   - containersources
