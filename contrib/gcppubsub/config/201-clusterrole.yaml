# Copyright 2019 The Knative Authors
#
# Licensed under the Apache License, Version 2.0 (the "License");
# you may not use this file except in compliance with the License.
# You may obtain a copy of the License at
#
#     http://www.apache.org/licenses/LICENSE-2.0
#
# Unless required by applicable law or agreed to in writing, software
# distributed under the License is distributed on an "AS IS" BASIS,
# WITHOUT WARRANTIES OR CONDITIONS OF ANY KIND, either express or implied.
# See the License for the specific language governing permissions and
# limitations under the License.

apiVersion: rbac.authorization.k8s.io/v1
kind: ClusterRole
metadata:
  name: eventing-sources-gcppubsub-controller
rules:

- apiGroups:
  - sources.eventing.knative.dev
  resources:
  - gcppubsubsources
  verbs: &everything
  - get
  - list
  - watch
  - create
  - update
  - patch
  - delete

- apiGroups:
  - sources.eventing.knative.dev
  resources:
  - gcppubsubsources/status
  verbs:
  - get
  - update
  - patch

- apiGroups:
  - apps
  resources:
  - deployments
  verbs: *everything

- apiGroups:
  - ""
  resources:
  - secrets
  verbs: &readOnly
  - get
  - list
<<<<<<< HEAD
  - watch

- apiGroups:
  - eventing.knative.dev
  resources:
  - channels
  - brokers
  verbs: *readOnly

- apiGroups:
  - eventing.knative.dev
  resources:
  - eventtypes
  verbs: *everything

- apiGroups:
  - serving.knative.dev
  resources:
  - services
  - routes
  verbs: *readOnly
=======
  - watch
>>>>>>> 94702a0c
<|MERGE_RESOLUTION|>--- conflicted
+++ resolved
@@ -53,28 +53,10 @@
   verbs: &readOnly
   - get
   - list
-<<<<<<< HEAD
   - watch
 
 - apiGroups:
   - eventing.knative.dev
   resources:
-  - channels
-  - brokers
-  verbs: *readOnly
-
-- apiGroups:
-  - eventing.knative.dev
-  resources:
   - eventtypes
-  verbs: *everything
-
-- apiGroups:
-  - serving.knative.dev
-  resources:
-  - services
-  - routes
-  verbs: *readOnly
-=======
-  - watch
->>>>>>> 94702a0c
+  verbs: *everything