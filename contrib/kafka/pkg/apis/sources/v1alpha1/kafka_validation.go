--- conflicted
+++ resolved
@@ -18,10 +18,7 @@
 
 import (
 	"context"
-<<<<<<< HEAD
-=======
 
->>>>>>> 94702a0c
 	"github.com/google/go-cmp/cmp"
 	"github.com/knative/pkg/apis"
 )
