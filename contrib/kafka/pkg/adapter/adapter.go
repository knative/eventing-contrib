/*
Copyright 2019 The Knative Authors

Licensed under the Apache License, Version 2.0 (the "License");
you may not use this file except in compliance with the License.
You may obtain a copy of the License at

    http://www.apache.org/licenses/LICENSE-2.0

Unless required by applicable law or agreed to in writing, software
distributed under the License is distributed on an "AS IS" BASIS,
WITHOUT WARRANTIES OR CONDITIONS OF ANY KIND, either express or implied.
See the License for the specific language governing permissions and
limitations under the License.
*/

package kafka

import (
	"crypto/tls"
	"crypto/x509"
	"encoding/json"
	"fmt"
	"strconv"
	"strings"
	"time"

	"github.com/Shopify/sarama"
	"github.com/cloudevents/sdk-go/pkg/cloudevents"
	"github.com/cloudevents/sdk-go/pkg/cloudevents/client"
	sourcesv1alpha1 "github.com/knative/eventing-sources/contrib/kafka/pkg/apis/sources/v1alpha1"
	"github.com/knative/eventing-sources/pkg/kncloudevents"
	"github.com/knative/pkg/logging"
	"go.uber.org/zap"
	"golang.org/x/net/context"
)

type AdapterSASL struct {
	Enable   bool
	User     string
	Password string
}

type AdapterTLS struct {
	Enable bool
	Cert   string
	Key    string
	CACert string
}

type AdapterNet struct {
	SASL AdapterSASL
	TLS  AdapterTLS
}

type Adapter struct {
	BootstrapServers string
	Topics           string
	ConsumerGroup    string
	Net              AdapterNet
	SinkURI          string
	Name             string
	Namespace        string
	client           client.Client
}

// --------------------------------------------------------------------

// ConsumerGroupHandler functions to define message consume and related logic.
func (a *Adapter) Setup(_ sarama.ConsumerGroupSession) error {
	if a.client == nil {
		var err error
		if a.client, err = kncloudevents.NewDefaultClient(a.SinkURI); err != nil {
			return err
		}
	}
	return nil
}
func (a *Adapter) Cleanup(_ sarama.ConsumerGroupSession) error { return nil }
func (a *Adapter) ConsumeClaim(sess sarama.ConsumerGroupSession, claim sarama.ConsumerGroupClaim) error {

	logger := logging.FromContext(context.TODO())

	for msg := range claim.Messages() {
		logger.Debug("Received: ", zap.String("topic:", msg.Topic),
			zap.Int32("partition:", msg.Partition),
			zap.Int64("offset:", msg.Offset))

		// send and mark message if post was successful
		if err := a.postMessage(context.TODO(), msg); err == nil {
			sess.MarkMessage(msg, "")
			logger.Debug("Successfully sent event to sink")
		} else {
			logger.Error("Sending event to sink failed: ", zap.Error(err))
		}
	}
	return nil
}

// --------------------------------------------------------------------

func (a *Adapter) Start(ctx context.Context, stopCh <-chan struct{}) error {
	logger := logging.FromContext(ctx)

	logger.Infow("Starting with config: ",
		zap.String("BootstrapServers", a.BootstrapServers),
		zap.String("Topics", a.Topics),
		zap.String("ConsumerGroup", a.ConsumerGroup),
		zap.String("SinkURI", a.SinkURI),
<<<<<<< HEAD
		zap.String("Name", a.Name),
		zap.String("Namespace", a.Namespace),
		zap.Bool("TLS", a.Net.SASL.Enable))
=======
		zap.Bool("SASL", a.Net.SASL.Enable),
		zap.Bool("TLS", a.Net.TLS.Enable))
>>>>>>> 094dea9c

	kafkaConfig := sarama.NewConfig()
	kafkaConfig.Consumer.Offsets.Initial = sarama.OffsetOldest
	kafkaConfig.Version = sarama.V2_0_0_0
	kafkaConfig.Consumer.Return.Errors = true
	kafkaConfig.Net.SASL.Enable = a.Net.SASL.Enable
	kafkaConfig.Net.SASL.User = a.Net.SASL.User
	kafkaConfig.Net.SASL.Password = a.Net.SASL.Password
	kafkaConfig.Net.TLS.Enable = a.Net.TLS.Enable

	if a.Net.TLS.Enable {
		tlsConfig, err := newTLSConfig(a.Net.TLS.Cert, a.Net.TLS.Key, a.Net.TLS.CACert)
		if err != nil {
			panic(err)
		}
		kafkaConfig.Net.TLS.Config = tlsConfig
	}

	// Start with a client
	client, err := sarama.NewClient(strings.Split(a.BootstrapServers, ","), kafkaConfig)
	if err != nil {
		panic(err)
	}
	defer func() { _ = client.Close() }()

	// init consumer group
	group, err := sarama.NewConsumerGroupFromClient(a.ConsumerGroup, client)
	if err != nil {
		panic(err)
	}
	defer func() { _ = group.Close() }()

	// Track errors
	go func() {
		for err := range group.Errors() {
			logger.Error("A consumer group error occurred: ", zap.Error(err))
		}
	}()

	// Handle session
	go func() {
		for {
			if err := group.Consume(ctx, strings.Split(a.Topics, ","), a); err != nil {
				panic(err)
			}
		}
	}()

	for {
		select {
		case <-stopCh:
			logger.Infow("Shutting down...")
			return nil
		}
	}
}

func (a *Adapter) postMessage(ctx context.Context, msg *sarama.ConsumerMessage) error {

	event := cloudevents.New(cloudevents.CloudEventsVersionV02)
	event.SetID(fmt.Sprintf("partition:%s/offset:%s", strconv.Itoa(int(msg.Partition)), strconv.FormatInt(msg.Offset, 10)))
	event.SetTime(msg.Timestamp)
	event.SetType(sourcesv1alpha1.KafkaEventType)
	event.SetSource(sourcesv1alpha1.KafkaEventSource(a.Namespace, a.Name, msg.Topic))
	event.SetDataContentType(*cloudevents.StringOfApplicationJSON())
	event.SetExtension("key", string(msg.Key))
	event.SetData(a.jsonEncode(ctx, msg.Value))

	_, err := a.client.Send(ctx, event)
	return err
}

func (a *Adapter) jsonEncode(ctx context.Context, value []byte) interface{} {
	var payload map[string]interface{}

	logger := logging.FromContext(ctx)

	if err := json.Unmarshal(value, &payload); err != nil {
		logger.Info("Error unmarshalling JSON: ", zap.Error(err))
		return value
	} else {
		return payload
	}
}

// newTLSConfig returns a *tls.Config using the given client cert, client key,
// and CA certificate. If none are appropriate, a nil *tls.Config is returned.
func newTLSConfig(clientCert, clientKey, caCert string) (*tls.Config, error) {
	valid := false

	config := &tls.Config{}

	if clientCert != "" && clientKey != "" {
		cert, err := tls.X509KeyPair([]byte(clientCert), []byte(clientKey))
		if err != nil {
			return nil, err
		}
		config.Certificates = []tls.Certificate{cert}
		config.BuildNameToCertificate()
		valid = true
	}

	if caCert != "" {
		caCertPool := x509.NewCertPool()
		caCertPool.AppendCertsFromPEM([]byte(caCert))
		config.RootCAs = caCertPool
		// The CN of Heroku Kafka certs do not match the hostname of the
		// broker, but Go's default TLS behavior requires that they do.
		config.VerifyPeerCertificate = verifyCertSkipHostname(caCertPool)
		config.InsecureSkipVerify = true
		valid = true
	}

	if !valid {
		config = nil
	}

	return config, nil
}

// verifyCertSkipHostname verifies certificates in the same way that the
// default TLS handshake does, except it skips hostname verification. It must
// be used with InsecureSkipVerify.
func verifyCertSkipHostname(roots *x509.CertPool) func([][]byte, [][]*x509.Certificate) error {
	return func(certs [][]byte, _ [][]*x509.Certificate) error {
		opts := x509.VerifyOptions{
			Roots:         roots,
			CurrentTime:   time.Now(),
			Intermediates: x509.NewCertPool(),
		}

		leaf, err := x509.ParseCertificate(certs[0])
		if err != nil {
			return err
		}

		for _, asn1Data := range certs[1:] {
			cert, err := x509.ParseCertificate(asn1Data)
			if err != nil {
				return err
			}

			opts.Intermediates.AddCert(cert)
		}

		_, err = leaf.Verify(opts)
		return err
	}
}<|MERGE_RESOLUTION|>--- conflicted
+++ resolved
@@ -107,14 +107,10 @@
 		zap.String("Topics", a.Topics),
 		zap.String("ConsumerGroup", a.ConsumerGroup),
 		zap.String("SinkURI", a.SinkURI),
-<<<<<<< HEAD
 		zap.String("Name", a.Name),
 		zap.String("Namespace", a.Namespace),
-		zap.Bool("TLS", a.Net.SASL.Enable))
-=======
 		zap.Bool("SASL", a.Net.SASL.Enable),
 		zap.Bool("TLS", a.Net.TLS.Enable))
->>>>>>> 094dea9c
 
 	kafkaConfig := sarama.NewConfig()
 	kafkaConfig.Consumer.Offsets.Initial = sarama.OffsetOldest
