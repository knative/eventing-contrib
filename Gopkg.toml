--- conflicted
+++ resolved
@@ -1,8 +1,5 @@
 required = [
-<<<<<<< HEAD
     "github.com/knative/test-infra",
-=======
->>>>>>> 7ec30b29
     "github.com/emicklei/go-restful",
     "github.com/onsi/ginkgo", # for test framework
     "github.com/onsi/gomega", # for test matchers
@@ -21,27 +18,6 @@
 
 [prune]
   go-tests = true
-
-<<<<<<< HEAD
-=======
-
->>>>>>> 7ec30b29
-# STANZAS BELOW ARE GENERATED AND MAY BE WRITTEN - DO NOT MODIFY BELOW THIS LINE.
-
-[[constraint]]
-  name="sigs.k8s.io/controller-runtime"
-  version="v0.1.1"
-
-[[constraint]]
-  name="sigs.k8s.io/controller-tools"
-  version="v0.1.1"
-
-# For dependency below: Refer to issue https://github.com/golang/dep/issues/1799
-[[override]]
-<<<<<<< HEAD
-  name = "gopkg.in/fsnotify.v1"
-  source = "https://github.com/fsnotify/fsnotify.git"
-  version="v1.4.7"
 
 [[override]]
   name = "github.com/knative/pkg"
@@ -68,13 +44,24 @@
   name = "k8s.io/client-go"
   version = "kubernetes-1.11.3"
 
+# STANZAS BELOW ARE GENERATED AND MAY BE WRITTEN - DO NOT MODIFY BELOW THIS LINE.
+
+[[constraint]]
+  name="sigs.k8s.io/controller-runtime"
+  version="v0.1.1"
+
+[[constraint]]
+  name="sigs.k8s.io/controller-tools"
+  version="v0.1.1"
+
+# For dependency below: Refer to issue https://github.com/golang/dep/issues/1799
+[[override]]
+  name = "gopkg.in/fsnotify.v1"
+  source = "https://github.com/fsnotify/fsnotify.git"
+  version="v1.4.7"
+
 [[override]]
   name = "github.com/json-iterator/go"
   # This is the commit at which k8s depends on this in 1.11
   # It seems to be broken at HEAD.
   revision = "f2b4162afba35581b6d4a50d3b8f34e33c144682"
-=======
-name = "gopkg.in/fsnotify.v1"
-source = "https://github.com/fsnotify/fsnotify.git"
-version="v1.4.7"
->>>>>>> 7ec30b29
