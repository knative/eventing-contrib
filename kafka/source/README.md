--- conflicted
+++ resolved
@@ -112,14 +112,11 @@
 To use KEDA the YAML file must have one of autoscaling annotations (such as
 minScale).
 
-<<<<<<< HEAD
-Warning: temporary limitation - do not give KafkaSource name longer than 4 characters as KEDA will add prefix to deployment name that already has UUID appended HAP can not be created if its name exceed 64 character name limit (keda-hpa-kafkasource-SO_NAME-999036a8-af6e-4431-b671-d052842dddf1). For more details see https://github.com/kedacore/keda/issues/704
-=======
-Warning: do not give KafkaSource name longer than 4 characters as KEDA will add
-prefix to deployment name that already has UUID appended HAP can not be created
-if its name exceed 64 character name limit
-(keda-hpa-kafkasource-NAME-999036a8-af6e-4431-b671-d052842dddf1)
->>>>>>> dc74d1d8
+Warning: temporary limitation - do not give KafkaSource name longer 
+than 4 characters as KEDA will add prefix to deployment name that 
+already has UUID appended HAP can not be created if its name exceeds 
+64 character name limit (keda-hpa-kafkasource-SO_NAME-999036a8-af6e-4431-b671-d052842dddf1). 
+For more details see https://github.com/kedacore/keda/issues/704
 
 Example:
 
