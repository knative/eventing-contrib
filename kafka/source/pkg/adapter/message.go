--- conflicted
+++ resolved
@@ -37,15 +37,12 @@
 	sourcesv1beta1 "knative.dev/eventing-contrib/kafka/source/pkg/apis/sources/v1beta1"
 )
 
-<<<<<<< HEAD
 type avroDecoder struct {
 	codec *goavro.Codec
 }
 
-func (a *Adapter) ConsumerMessageToHttpRequest(ctx context.Context, span *trace.Span, cm *sarama.ConsumerMessage, req *nethttp.Request, logger *zap.Logger) error {
-=======
 func (a *Adapter) ConsumerMessageToHttpRequest(ctx context.Context, span *trace.Span, cm *sarama.ConsumerMessage, req *nethttp.Request) error {
->>>>>>> ebe0c6fa
+
 	msg := protocolkafka.NewMessageFromConsumerMessage(cm)
 
 	defer func() {
