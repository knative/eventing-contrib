--- conflicted
+++ resolved
@@ -111,14 +111,6 @@
 		MaxIdleConnsPerHost: kafkaConfig.MaxIdleConnsPerHost,
 	}
 
-<<<<<<< HEAD
-	handler, err := swappable.NewEmptyHandler(logger)
-	if err != nil {
-		logger.Fatal("Error creating multichannelfanout.Handler", zap.Error(err))
-	}
-
-=======
->>>>>>> ce1fa285
 	kafkaChannelInformer := kafkachannel.Get(ctx)
 	args := &dispatcher.KafkaDispatcherArgs{
 		KnCEConnectionArgs: connectionArgs,
