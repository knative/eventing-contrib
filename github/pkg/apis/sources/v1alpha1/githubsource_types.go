/*
Copyright 2018 The Knative Authors

Licensed under the Apache License, Version 2.0 (the "License");
you may not use this file except in compliance with the License.
You may obtain a copy of the License at

    http://www.apache.org/licenses/LICENSE-2.0

Unless required by applicable law or agreed to in writing, software
distributed under the License is distributed on an "AS IS" BASIS,
WITHOUT WARRANTIES OR CONDITIONS OF ANY KIND, either express or implied.
See the License for the specific language governing permissions and
limitations under the License.
*/

package v1alpha1

import (
	"fmt"

	"knative.dev/pkg/webhook/resourcesemantics"

	corev1 "k8s.io/api/core/v1"
	metav1 "k8s.io/apimachinery/pkg/apis/meta/v1"
	"k8s.io/apimachinery/pkg/runtime"
	"k8s.io/apimachinery/pkg/runtime/schema"
	"knative.dev/pkg/apis"
	duckv1 "knative.dev/pkg/apis/duck/v1"
)

// Check that GitHubSource can be validated and can be defaulted.
var _ runtime.Object = (*GitHubSource)(nil)

var _ resourcesemantics.GenericCRD = (*GitHubSource)(nil)

// GitHubSourceSpec defines the desired state of GitHubSource
// +kubebuilder:categories=all,knative,eventing,sources
type GitHubSourceSpec struct {
	// ServiceAccountName holds the name of the Kubernetes service account
	// as which the underlying K8s resources should be run. If unspecified
	// this will default to the "default" service account for the namespace
	// in which the GitHubSource exists.
	// +optional
	ServiceAccountName string `json:"serviceAccountName,omitempty"`

	// OwnerAndRepository is the GitHub owner/org and repository to
	// receive events from. The repository may be left off to receive
	// events from an entire organization.
	// Examples:
	//  myuser/project
	//  myorganization
	// +kubebuilder:validation:MinLength=1
	OwnerAndRepository string `json:"ownerAndRepository"`

	// EventType is the type of event to receive from GitHub. These
	// correspond to the "Webhook event name" values listed at
	// https://developer.github.com/v3/activity/events/types/ - ie
	// "pull_request"
	// +kubebuilder:validation:MinItems=1
	// +kubebuilder:validation:Enum=check_suite,commit_comment,create,delete,deployment,deployment_status,fork,gollum,installation,integration_installation,issue_comment,issues,label,member,membership,milestone,organization,org_block,page_build,ping,project_card,project_column,project,public,pull_request,pull_request_review,pull_request_review_comment,push,release,repository,status,team,team_add,watch
	EventTypes []string `json:"eventTypes"`

	// AccessToken is the Kubernetes secret containing the GitHub
	// access token
	AccessToken SecretValueFromSource `json:"accessToken"`

	// SecretToken is the Kubernetes secret containing the GitHub
	// secret token
	SecretToken SecretValueFromSource `json:"secretToken"`

	// Sink is a reference to an object that will resolve to a domain
	// name to use as the sink.
	// +optional
	Sink *duckv1.Destination `json:"sink,omitempty"`

	// API URL if using github enterprise (default https://api.github.com)
	// +optional
	GitHubAPIURL string `json:"githubAPIURL,omitempty"`

	// Secure can be set to true to configure the webhook to use https,
	// or false to use http.  Omitting it relies on the scheme of the
	// Knative Service created (e.g. if auto-TLS is enabled it should
	// do the right thing).
	// +optional
	Secure *bool `json:"secure,omitempty"`
}

// SecretValueFromSource represents the source of a secret value
type SecretValueFromSource struct {
	// The Secret key to select from.
	SecretKeyRef *corev1.SecretKeySelector `json:"secretKeyRef,omitempty"`
}

const (
	// gitHubEventTypePrefix is what all GitHub event types get
	// prefixed with when converting to CloudEvents.
	gitHubEventTypePrefix = "dev.knative.source.github"

	// gitHubEventSourcePrefix is what all GitHub event sources get
	// prefixed with when converting to CloudEvents.
	gitHubEventSourcePrefix = "https://github.com"
)

// GitHubEventType returns the GitHub CloudEvent type value.
func GitHubEventType(ghEventType string) string {
	return fmt.Sprintf("%s.%s", gitHubEventTypePrefix, ghEventType)
}

// GitHubEventSource returns the GitHub CloudEvent source value.
func GitHubEventSource(ownerAndRepo string) string {
	return fmt.Sprintf("%s/%s", gitHubEventSourcePrefix, ownerAndRepo)
}

const (
	// GitHubSourceConditionReady has status True when the
	// GitHubSource is ready to send events.
	GitHubSourceConditionReady = apis.ConditionReady

	// GitHubSourceConditionSecretsProvided has status True when the
	// GitHubSource has valid secret references
	GitHubSourceConditionSecretsProvided apis.ConditionType = "SecretsProvided"

	// GitHubSourceConditionSinkProvided has status True when the
	// GitHubSource has been configured with a sink target.
	GitHubSourceConditionSinkProvided apis.ConditionType = "SinkProvided"

<<<<<<< HEAD
	// GitHubSourceConditionEventTypesProvided has status True when the
	// GitHubSource has been configured with event types.
	GitHubSourceConditionEventTypesProvided apis.ConditionType = "EventTypeProvided"

	// GitHubSourceConditionWebhookConfigured has a status True when the
	// GitHubSource has been configured with a webhook.
	GitHubSourceConditionWebhookConfigured apis.ConditionType = "WebhookConfigured"

=======
>>>>>>> ea17f323
	// GitHubServiceconditiondeployed has status True when then
	// GitHubSource Service has been deployed
	//	GitHubServiceConditionDeployed apis.ConditionType = "Deployed"

	// GitHubSourceReconciled has status True when the
	// GitHubSource has been properly reconciled
	GitHub
)

var gitHubSourceCondSet = apis.NewLivingConditionSet(
	GitHubSourceConditionSecretsProvided,
	GitHubSourceConditionSinkProvided,
	GitHubSourceConditionWebhookConfigured)

//	GitHubServiceConditionDeployed)

// GitHubSourceStatus defines the observed state of GitHubSource
type GitHubSourceStatus struct {
	// inherits duck/v1 SourceStatus, which currently provides:
	// * ObservedGeneration - the 'Generation' of the Service that was last
	//   processed by the controller.
	// * Conditions - the latest available observations of a resource's current
	//   state.
	// * SinkURI - the current active sink URI that has been configured for the
	//   Source.
	duckv1.SourceStatus `json:",inline"`

	// WebhookIDKey is the ID of the webhook registered with GitHub
	WebhookIDKey string `json:"webhookIDKey,omitempty"`
}

func (s *GitHubSource) GetGroupVersionKind() schema.GroupVersionKind {
	return SchemeGroupVersion.WithKind("GitHubSource")
}

// GetCondition returns the condition currently associated with the given type, or nil.
func (s *GitHubSourceStatus) GetCondition(t apis.ConditionType) *apis.Condition {
	return gitHubSourceCondSet.Manage(s).GetCondition(t)
}

// IsReady returns true if the resource is ready overall.
func (s *GitHubSourceStatus) IsReady() bool {
	return gitHubSourceCondSet.Manage(s).IsHappy()
}

// InitializeConditions sets relevant unset conditions to Unknown state.
func (s *GitHubSourceStatus) InitializeConditions() {
	gitHubSourceCondSet.Manage(s).InitializeConditions()
}

// MarkSecrets sets the condition that the source has a valid spec
func (s *GitHubSourceStatus) MarkSecrets() {
	gitHubSourceCondSet.Manage(s).MarkTrue(GitHubSourceConditionSecretsProvided)
}

// MarkNoSecrets sets the condition that the source does not have a valid spec
func (s *GitHubSourceStatus) MarkNoSecrets(reason, messageFormat string, messageA ...interface{}) {
	gitHubSourceCondSet.Manage(s).MarkFalse(GitHubSourceConditionSecretsProvided, reason, messageFormat, messageA...)
}

// MarkSink sets the condition that the source has a sink configured.
func (s *GitHubSourceStatus) MarkSink(uri *apis.URL) {
	s.SinkURI = uri
	if uri != nil {
		gitHubSourceCondSet.Manage(s).MarkTrue(GitHubSourceConditionSinkProvided)
	} else {
		gitHubSourceCondSet.Manage(s).MarkUnknown(GitHubSourceConditionSinkProvided,
			"SinkEmpty", "Sink has resolved to empty.")
	}
}

// MarkNoSink sets the condition that the source does not have a sink configured.
func (s *GitHubSourceStatus) MarkNoSink(reason, messageFormat string, messageA ...interface{}) {
	gitHubSourceCondSet.Manage(s).MarkFalse(GitHubSourceConditionSinkProvided, reason, messageFormat, messageA...)
}

<<<<<<< HEAD
// MarkEventTypes sets the condition that the source has set its event types.
func (s *GitHubSourceStatus) MarkEventTypes() {
	gitHubSourceCondSet.Manage(s).MarkTrue(GitHubSourceConditionEventTypesProvided)
}

// MarkNoEventTypes sets the condition that the source does not its event types configured.
func (s *GitHubSourceStatus) MarkNoEventTypes(reason, messageFormat string, messageA ...interface{}) {
	gitHubSourceCondSet.Manage(s).MarkFalse(GitHubSourceConditionEventTypesProvided, reason, messageFormat, messageA...)
}

// MarkWebhookConfigured sets the condition that the source has set its webhook configured.
func (s *GitHubSourceStatus) MarkWebhookConfigured() {
	gitHubSourceCondSet.Manage(s).MarkTrue(GitHubSourceConditionWebhookConfigured)
}

// MarkWebhookNotConfigured sets the condition that the source does not have its webhook configured.
func (s *GitHubSourceStatus) MarkWebhookNotConfigured(reason, messageFormat string, messageA ...interface{}) {
	gitHubSourceCondSet.Manage(s).MarkFalse(GitHubSourceConditionWebhookConfigured, reason, messageFormat, messageA...)
}

=======
>>>>>>> ea17f323
// MarkDeployed sets the condition that the source has been deployed.
//func (s *GitHubSourceStatus) MarkServiceDeployed(d *appsv1.Deployment) {
//	if duckv1.DeploymentIsAvailable(&d.Status, false) {
//		gitHubSourceCondSet.Manage(s).MarkTrue(GitHubServiceConditionDeployed)
//	} else {
//		gitHubSourceCondSet.Manage(s).MarkFalse(GitHubServiceConditionDeployed, "ServiceDeploymentUnavailable", "The Deployment '%s' is unavailable.", d.Name)
//	}
//}

// +genclient
// +genreconciler
// +k8s:deepcopy-gen:interfaces=k8s.io/apimachinery/pkg/runtime.Object

// GitHubSource is the Schema for the githubsources API
// +k8s:openapi-gen=true
// +kubebuilder:subresource:status
// +kubebuilder:categories=all,knative,eventing,sources
type GitHubSource struct {
	metav1.TypeMeta   `json:",inline"`
	metav1.ObjectMeta `json:"metadata,omitempty"`

	Spec   GitHubSourceSpec   `json:"spec,omitempty"`
	Status GitHubSourceStatus `json:"status,omitempty"`
}

// +k8s:deepcopy-gen:interfaces=k8s.io/apimachinery/pkg/runtime.Object

// GitHubSourceList contains a list of GitHubSource
type GitHubSourceList struct {
	metav1.TypeMeta `json:",inline"`
	metav1.ListMeta `json:"metadata,omitempty"`
	Items           []GitHubSource `json:"items"`
}<|MERGE_RESOLUTION|>--- conflicted
+++ resolved
@@ -125,17 +125,10 @@
 	// GitHubSource has been configured with a sink target.
 	GitHubSourceConditionSinkProvided apis.ConditionType = "SinkProvided"
 
-<<<<<<< HEAD
-	// GitHubSourceConditionEventTypesProvided has status True when the
-	// GitHubSource has been configured with event types.
-	GitHubSourceConditionEventTypesProvided apis.ConditionType = "EventTypeProvided"
-
 	// GitHubSourceConditionWebhookConfigured has a status True when the
 	// GitHubSource has been configured with a webhook.
 	GitHubSourceConditionWebhookConfigured apis.ConditionType = "WebhookConfigured"
 
-=======
->>>>>>> ea17f323
 	// GitHubServiceconditiondeployed has status True when then
 	// GitHubSource Service has been deployed
 	//	GitHubServiceConditionDeployed apis.ConditionType = "Deployed"
@@ -212,17 +205,6 @@
 	gitHubSourceCondSet.Manage(s).MarkFalse(GitHubSourceConditionSinkProvided, reason, messageFormat, messageA...)
 }
 
-<<<<<<< HEAD
-// MarkEventTypes sets the condition that the source has set its event types.
-func (s *GitHubSourceStatus) MarkEventTypes() {
-	gitHubSourceCondSet.Manage(s).MarkTrue(GitHubSourceConditionEventTypesProvided)
-}
-
-// MarkNoEventTypes sets the condition that the source does not its event types configured.
-func (s *GitHubSourceStatus) MarkNoEventTypes(reason, messageFormat string, messageA ...interface{}) {
-	gitHubSourceCondSet.Manage(s).MarkFalse(GitHubSourceConditionEventTypesProvided, reason, messageFormat, messageA...)
-}
-
 // MarkWebhookConfigured sets the condition that the source has set its webhook configured.
 func (s *GitHubSourceStatus) MarkWebhookConfigured() {
 	gitHubSourceCondSet.Manage(s).MarkTrue(GitHubSourceConditionWebhookConfigured)
@@ -233,8 +215,6 @@
 	gitHubSourceCondSet.Manage(s).MarkFalse(GitHubSourceConditionWebhookConfigured, reason, messageFormat, messageA...)
 }
 
-=======
->>>>>>> ea17f323
 // MarkDeployed sets the condition that the source has been deployed.
 //func (s *GitHubSourceStatus) MarkServiceDeployed(d *appsv1.Deployment) {
 //	if duckv1.DeploymentIsAvailable(&d.Status, false) {
