--- conflicted
+++ resolved
@@ -65,142 +65,81 @@
 		}(),
 		want: false,
 	}, {
-		name: "mark sink, secrets",
-		s: func() *GitHubSourceStatus {
-			s := &GitHubSourceStatus{}
-			s.InitializeConditions()
-<<<<<<< HEAD
-			s.MarkEventTypes()
-			return s
-		}(),
-		want: false,
-	}, {
 		name: "mark webhook",
 		s: func() *GitHubSourceStatus {
 			s := &GitHubSourceStatus{}
 			s.InitializeConditions()
-			s.MarkWebhookConfigured()
-			return s
-		}(),
-		want: false,
-	}, {
-		name: "mark sink, secrets, event types, and webhook",
-		s: func() *GitHubSourceStatus {
-			s := &GitHubSourceStatus{}
-			s.InitializeConditions()
-			s.MarkSink("uri://example")
-			s.MarkSecrets()
-			s.MarkEventTypes()
-			s.MarkWebhookConfigured()
-=======
-			s.MarkSink(apis.HTTP("example"))
-			s.MarkSecrets()
->>>>>>> ea17f323
+			s.MarkSecrets()
+			return s
+		}(),
+		want: false,
+	}, {
+		name: "mark sink, secrets, webhook",
+		s: func() *GitHubSourceStatus {
+			s := &GitHubSourceStatus{}
+			s.InitializeConditions()
+			s.MarkSink(apis.HTTP("example"))
+			s.MarkSecrets()
+			s.MarkWebhookConfigured()
 			return s
 		}(),
 		want: true,
 	}, {
-<<<<<<< HEAD
-		name: "mark sink, secrets, event types, and webhook, then no sink",
-=======
-		name: "mark sink, secrets, then no sink",
->>>>>>> ea17f323
-		s: func() *GitHubSourceStatus {
-			s := &GitHubSourceStatus{}
-			s.InitializeConditions()
-			s.MarkSink(apis.HTTP("example"))
-			s.MarkSecrets()
-<<<<<<< HEAD
-			s.MarkEventTypes()
-			s.MarkWebhookConfigured()
-=======
->>>>>>> ea17f323
+		name: "mark sink, secrets, webhook, then no sink",
+		s: func() *GitHubSourceStatus {
+			s := &GitHubSourceStatus{}
+			s.InitializeConditions()
+			s.MarkSink(apis.HTTP("example"))
+			s.MarkSecrets()
+			s.MarkWebhookConfigured()
 			s.MarkNoSink("Testing", "")
 			return s
 		}(),
 		want: false,
 	}, {
-<<<<<<< HEAD
-		name: "mark sink, secrets, event types, webhook, then no secrets",
-=======
-		name: "mark sink, secrets, then no secrets",
->>>>>>> ea17f323
-		s: func() *GitHubSourceStatus {
-			s := &GitHubSourceStatus{}
-			s.InitializeConditions()
-			s.MarkSink(apis.HTTP("example"))
-			s.MarkSecrets()
-<<<<<<< HEAD
-			s.MarkEventTypes()
-			s.MarkWebhookConfigured()
-=======
->>>>>>> ea17f323
+		name: "mark sink, secrets, webhook, then no secrets",
+		s: func() *GitHubSourceStatus {
+			s := &GitHubSourceStatus{}
+			s.InitializeConditions()
+			s.MarkSink(apis.HTTP("example"))
+			s.MarkSecrets()
+			s.MarkWebhookConfigured()
 			s.MarkNoSecrets("Testing", "")
 			return s
 		}(),
 		want: false,
 	}, {
-<<<<<<< HEAD
-		name: "mark sink, secrets, event types, webhook, then no event types",
-=======
-		name: "mark sink nil, secrets",
->>>>>>> ea17f323
+		name: "mark sink, secrets, webhook, then no webhook",
+		s: func() *GitHubSourceStatus {
+			s := &GitHubSourceStatus{}
+			s.InitializeConditions()
+			s.MarkSink(apis.HTTP("example"))
+			s.MarkSecrets()
+			s.MarkWebhookConfigured()
+			s.MarkWebhookNotConfigured("Testing", "")
+			return s
+		}(),
+		want: false,
+	}, {
+		name: "mark sink nil, secrets, webhook",
 		s: func() *GitHubSourceStatus {
 			s := &GitHubSourceStatus{}
 			s.InitializeConditions()
 			s.MarkSink(nil)
 			s.MarkSecrets()
-<<<<<<< HEAD
-			s.MarkEventTypes()
-			s.MarkWebhookConfigured()
-			s.MarkNoEventTypes("Testing", "")
-			return s
-		}(),
-		want: true,
-	}, {
-		name: "mark sink, secrets, event types, then no webhook",
-		s: func() *GitHubSourceStatus {
-			s := &GitHubSourceStatus{}
-			s.InitializeConditions()
-			s.MarkSink("uri://example")
-			s.MarkSecrets()
-			s.MarkEventTypes()
-			s.MarkWebhookNotConfigured("Testing", "")
-			return s
-		}(),
-		want: false,
-	}, {
-		name: "mark sink empty, secrets, webhook, and event types",
-		s: func() *GitHubSourceStatus {
-			s := &GitHubSourceStatus{}
-			s.InitializeConditions()
-			s.MarkSink("")
-			s.MarkSecrets()
-			s.MarkWebhookConfigured()
-			s.MarkEventTypes()
-=======
->>>>>>> ea17f323
-			return s
-		}(),
-		want: false,
-	}, {
-<<<<<<< HEAD
-		name: "mark sink empty, secrets, webhook, and event types, then sink",
-=======
-		name: "mark sink nil, secrets, then sink",
->>>>>>> ea17f323
+			s.MarkWebhookConfigured()
+			return s
+		}(),
+		want: false,
+	}, {
+		name: "mark sink nil, secrets, webhook, then sink",
 		s: func() *GitHubSourceStatus {
 			s := &GitHubSourceStatus{}
 			s.InitializeConditions()
 			s.MarkSink(nil)
 			s.MarkSecrets()
-<<<<<<< HEAD
-			s.MarkWebhookConfigured()
-			s.MarkEventTypes()
-			s.MarkSink("uri://example")
-=======
-			s.MarkSink(apis.HTTP("example"))
->>>>>>> ea17f323
+			s.MarkWebhookConfigured()
+			s.MarkSink(apis.HTTP("example"))
 			return s
 		}(),
 		want: true,
@@ -266,12 +205,11 @@
 			Status: corev1.ConditionUnknown,
 		},
 	}, {
-<<<<<<< HEAD
-		name: "mark event types",
-		s: func() *GitHubSourceStatus {
-			s := &GitHubSourceStatus{}
-			s.InitializeConditions()
-			s.MarkEventTypes()
+		name: "mark webhook",
+		s: func() *GitHubSourceStatus {
+			s := &GitHubSourceStatus{}
+			s.InitializeConditions()
+			s.MarkWebhookConfigured()
 			return s
 		}(),
 		condQuery: GitHubSourceConditionReady,
@@ -280,33 +218,13 @@
 			Status: corev1.ConditionUnknown,
 		},
 	}, {
-		name: "mark webhook",
-		s: func() *GitHubSourceStatus {
-			s := &GitHubSourceStatus{}
-			s.InitializeConditions()
-			s.MarkWebhookConfigured()
-			return s
-		}(),
-		condQuery: GitHubSourceConditionReady,
-		want: &apis.Condition{
-			Type:   GitHubSourceConditionReady,
-			Status: corev1.ConditionUnknown,
-		},
-	}, {
-		name: "mark sink, secrets, event types, and webhook",
-=======
-		name: "mark sink, secrets",
->>>>>>> ea17f323
-		s: func() *GitHubSourceStatus {
-			s := &GitHubSourceStatus{}
-			s.InitializeConditions()
-			s.MarkSink(apis.HTTP("example"))
-			s.MarkSecrets()
-<<<<<<< HEAD
-			s.MarkEventTypes()
-			s.MarkWebhookConfigured()
-=======
->>>>>>> ea17f323
+		name: "mark sink, secrets, webhook",
+		s: func() *GitHubSourceStatus {
+			s := &GitHubSourceStatus{}
+			s.InitializeConditions()
+			s.MarkSink(apis.HTTP("example"))
+			s.MarkSecrets()
+			s.MarkWebhookConfigured()
 			return s
 		}(),
 		condQuery: GitHubSourceConditionReady,
@@ -315,21 +233,13 @@
 			Status: corev1.ConditionTrue,
 		},
 	}, {
-<<<<<<< HEAD
-		name: "mark sink, secrets, event types, and webhook, then no sink",
-=======
-		name: "mark sink, secrets, then no sink",
->>>>>>> ea17f323
-		s: func() *GitHubSourceStatus {
-			s := &GitHubSourceStatus{}
-			s.InitializeConditions()
-			s.MarkSink(apis.HTTP("example"))
-			s.MarkSecrets()
-<<<<<<< HEAD
-			s.MarkEventTypes()
-			s.MarkWebhookConfigured()
-=======
->>>>>>> ea17f323
+		name: "mark sink, secrets, webhook, then no sink",
+		s: func() *GitHubSourceStatus {
+			s := &GitHubSourceStatus{}
+			s.InitializeConditions()
+			s.MarkSink(apis.HTTP("example"))
+			s.MarkSecrets()
+			s.MarkWebhookConfigured()
 			s.MarkNoSink("Testing", "hi%s", "")
 			return s
 		}(),
@@ -341,21 +251,13 @@
 			Message: "hi",
 		},
 	}, {
-<<<<<<< HEAD
-		name: "mark sink, secrets, event types, and webhook, then no secrets",
-=======
-		name: "mark sink, secrets, then no secrets",
->>>>>>> ea17f323
-		s: func() *GitHubSourceStatus {
-			s := &GitHubSourceStatus{}
-			s.InitializeConditions()
-			s.MarkSink(apis.HTTP("example"))
-			s.MarkSecrets()
-<<<<<<< HEAD
-			s.MarkEventTypes()
-			s.MarkWebhookConfigured()
-=======
->>>>>>> ea17f323
+		name: "mark sink, secrets, webhook, then no secrets",
+		s: func() *GitHubSourceStatus {
+			s := &GitHubSourceStatus{}
+			s.InitializeConditions()
+			s.MarkSink(apis.HTTP("example"))
+			s.MarkSecrets()
+			s.MarkWebhookConfigured()
 			s.MarkNoSecrets("Testing", "hi%s", "")
 			return s
 		}(),
@@ -367,31 +269,13 @@
 			Message: "hi",
 		},
 	}, {
-<<<<<<< HEAD
-		name: "mark sink, secrets, webhook, and event types, then no event types",
-		s: func() *GitHubSourceStatus {
-			s := &GitHubSourceStatus{}
-			s.InitializeConditions()
-			s.MarkSink("uri://example")
-			s.MarkSecrets()
-			s.MarkWebhookConfigured()
-			s.MarkEventTypes()
-			s.MarkNoEventTypes("Testing", "hi%s", "")
-			return s
-		}(),
-		condQuery: GitHubSourceConditionReady,
-		want: &apis.Condition{
-			Type:   GitHubSourceConditionReady,
-			Status: corev1.ConditionTrue,
-		},
-	}, {
-		name: "mark sink, secrets, and event types, then no webhook",
-		s: func() *GitHubSourceStatus {
-			s := &GitHubSourceStatus{}
-			s.InitializeConditions()
-			s.MarkSink("uri://example")
-			s.MarkSecrets()
-			s.MarkEventTypes()
+		name: "mark sink, secrets, webhook, then no webhook",
+		s: func() *GitHubSourceStatus {
+			s := &GitHubSourceStatus{}
+			s.InitializeConditions()
+			s.MarkSink(apis.HTTP("example"))
+			s.MarkSecrets()
+			s.MarkWebhookConfigured()
 			s.MarkWebhookNotConfigured("Testing", "hi%s", "")
 			return s
 		}(),
@@ -403,20 +287,13 @@
 			Message: "hi",
 		},
 	}, {
-		name: "mark sink empty, secrets, event types, and webhook",
-=======
-		name: "mark sink nil, secrets",
->>>>>>> ea17f323
+		name: "mark sink nil, secrets, webhook",
 		s: func() *GitHubSourceStatus {
 			s := &GitHubSourceStatus{}
 			s.InitializeConditions()
 			s.MarkSink(nil)
 			s.MarkSecrets()
-<<<<<<< HEAD
-			s.MarkEventTypes()
-			s.MarkWebhookConfigured()
-=======
->>>>>>> ea17f323
+			s.MarkWebhookConfigured()
 			return s
 		}(),
 		condQuery: GitHubSourceConditionReady,
@@ -427,23 +304,14 @@
 			Message: "Sink has resolved to empty.",
 		},
 	}, {
-<<<<<<< HEAD
-		name: "mark sink empty, secrets, event types, and webhook, then sink",
-=======
-		name: "mark sink nil, secrets, then sink",
->>>>>>> ea17f323
+		name: "mark sink nil, secrets, webhook, then sink",
 		s: func() *GitHubSourceStatus {
 			s := &GitHubSourceStatus{}
 			s.InitializeConditions()
 			s.MarkSink(nil)
 			s.MarkSecrets()
-<<<<<<< HEAD
-			s.MarkEventTypes()
-			s.MarkWebhookConfigured()
-			s.MarkSink("uri://example")
-=======
-			s.MarkSink(apis.HTTP("example"))
->>>>>>> ea17f323
+			s.MarkWebhookConfigured()
+			s.MarkSink(apis.HTTP("example"))
 			return s
 		}(),
 		condQuery: GitHubSourceConditionReady,
